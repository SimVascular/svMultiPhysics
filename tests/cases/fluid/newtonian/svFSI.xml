<?xml version="1.0" encoding="UTF-8" ?>
<svFSIFile version="0.1">

<GeneralSimulationParameters>
  <Continue_previous_simulation> 0 </Continue_previous_simulation>
  <Number_of_spatial_dimensions> 3 </Number_of_spatial_dimensions> 
  <Number_of_time_steps> 1 </Number_of_time_steps> 
  <Time_step_size> 0.001 </Time_step_size> 
  <Spectral_radius_of_infinite_time_step> 0.50 </Spectral_radius_of_infinite_time_step> 
  <Searched_file_name_to_trigger_stop> STOP_SIM </Searched_file_name_to_trigger_stop> 

  <Save_results_to_VTK_format> 1 </Save_results_to_VTK_format> 
  <Name_prefix_of_saved_VTK_files> result </Name_prefix_of_saved_VTK_files> 
  <Increment_in_saving_VTK_files> 1 </Increment_in_saving_VTK_files> 
  <Start_saving_after_time_step> 1 </Start_saving_after_time_step> 

  <Increment_in_saving_restart_files> 100 </Increment_in_saving_restart_files> 
  <Convert_BIN_to_VTK_format> 0 </Convert_BIN_to_VTK_format> 

  <Verbose> 1 </Verbose> 
  <Warning> 0 </Warning> 
  <Debug> 0 </Debug> 
</GeneralSimulationParameters>


<Add_mesh name="msh" > 

  <Mesh_file_path> mesh/mesh-complete.mesh.vtu </Mesh_file_path>

  <Add_face name="lumen_inlet">
      <Face_file_path> mesh/mesh-surfaces/lumen_inlet.vtp </Face_file_path>
  </Add_face>

  <Add_face name="lumen_outlet">
      <Face_file_path> mesh/mesh-surfaces/lumen_outlet.vtp </Face_file_path>
  </Add_face>

  <Add_face name="lumen_wall">
      <Face_file_path> mesh/mesh-surfaces/lumen_wall.vtp </Face_file_path>
  </Add_face>

</Add_mesh>

<Add_equation type="fluid" > 

   <Coupled> true </Coupled>
   <Min_iterations> 1 </Min_iterations>  
   <Max_iterations> 4 </Max_iterations> 
   <Tolerance> 1e-11 </Tolerance> 
   <Backflow_stabilization_coefficient> 0.2 </Backflow_stabilization_coefficient> 

   <Density> 1.06 </Density> 

   <Viscosity model="Constant" >
     <Value> 0.04 </Value>
   </Viscosity>
      
   <Output type="Spatial" >
      <Velocity> true </Velocity>
      <Pressure> true </Pressure>
      <Traction> true </Traction>
      <Vorticity> true</Vorticity>
      <Divergence> true</Divergence>
      <WSS> true </WSS>
   </Output>

<<<<<<< HEAD
   <LS type="NS" >
      <Linear_algebra type="fsils" >
         <Preconditioner> fsils </Preconditioner>
      </Linear_algebra>
      <Max_iterations> 10 </Max_iterations> 
      <NS_GM_max_iterations> 10 </NS_GM_max_iterations> 
      <NS_CG_max_iterations> 50 </NS_CG_max_iterations> 
      <Tolerance> 1e-5 </Tolerance>
      <NS_GM_tolerance> 1e-5 </NS_GM_tolerance>
      <NS_CG_tolerance> 1e-5 </NS_CG_tolerance> 
      <Absolute_tolerance> 1e-14 </Absolute_tolerance> 
      <Krylov_space_dimension> 50 </Krylov_space_dimension>
=======
   <LS type="GMRES" >
     <Preconditioner> FSILS </Preconditioner>
     <Max_iterations> 100 </Max_iterations>
     <Tolerance> 1e-12 </Tolerance>
>>>>>>> cf3422d0
   </LS>

   <Add_BC name="lumen_inlet" > 
      <Type> Dir </Type> 
      <Time_dependence> Unsteady </Time_dependence> 
      <Temporal_values_file_path> lumen_inlet.flow </Temporal_values_file_path> 
      <Profile> Parabolic </Profile> 
      <Impose_flux> true </Impose_flux> 
   </Add_BC> 

   <Add_BC name="lumen_outlet" >
      <Type> Neu </Type>
      <Value> 0.0 </Value>
   </Add_BC>

   <Add_BC name="lumen_wall" >
      <Type> Dir </Type>
      <Time_dependence> Steady </Time_dependence> 
      <Value> 0.0 </Value>
   </Add_BC>

</Add_equation>

</svFSIFile>

<|MERGE_RESOLUTION|>--- conflicted
+++ resolved
@@ -64,25 +64,12 @@
       <WSS> true </WSS>
    </Output>
 
-<<<<<<< HEAD
-   <LS type="NS" >
+   <LS type="GMRES" >
       <Linear_algebra type="fsils" >
          <Preconditioner> fsils </Preconditioner>
       </Linear_algebra>
-      <Max_iterations> 10 </Max_iterations> 
-      <NS_GM_max_iterations> 10 </NS_GM_max_iterations> 
-      <NS_CG_max_iterations> 50 </NS_CG_max_iterations> 
-      <Tolerance> 1e-5 </Tolerance>
-      <NS_GM_tolerance> 1e-5 </NS_GM_tolerance>
-      <NS_CG_tolerance> 1e-5 </NS_CG_tolerance> 
-      <Absolute_tolerance> 1e-14 </Absolute_tolerance> 
-      <Krylov_space_dimension> 50 </Krylov_space_dimension>
-=======
-   <LS type="GMRES" >
-     <Preconditioner> FSILS </Preconditioner>
      <Max_iterations> 100 </Max_iterations>
      <Tolerance> 1e-12 </Tolerance>
->>>>>>> cf3422d0
    </LS>
 
    <Add_BC name="lumen_inlet" > 

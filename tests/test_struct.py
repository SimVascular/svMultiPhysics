from .conftest import run_with_reference
import os
import subprocess

# Common folder for all tests in this file
base_folder = "struct"

# Fields to test
fields = [
    "Cauchy_stress",
    "Def_grad",
    "Displacement",
    "Jacobian",
    "Jacobian",
    "Stress",
    "Strain",
    "Velocity",
    "VonMises_stress",
]


def test_LV_Guccione_passive(n_proc):
    test_folder = "LV_Guccione_passive"
    run_with_reference(base_folder, test_folder, fields, n_proc)

<<<<<<< HEAD
=======
def test_LV_HolzapfelOgden_active(n_proc):
    test_folder = "LV_HolzapfelOgden_active"
    run_with_reference(base_folder, test_folder, fields, n_proc)

>>>>>>> 277dd066
def test_LV_HolzapfelOgden_passive(n_proc):
    test_folder = "LV_HolzapfelOgden_passive"
    run_with_reference(base_folder, test_folder, fields, n_proc)

def test_LV_HolzapfelOgden_passive_CANN(n_proc):
    test_folder = "LV_HolzapfelOgden_passive_CANN"
    run_with_reference(base_folder, test_folder, fields, n_proc)

def test_LV_CANN_artery_material_model(n_proc):
    test_folder = "LV_CANN_artery_material_model"
    run_with_reference(base_folder, test_folder, fields, n_proc)

def test_LV_HolzapfelOgdenModifiedAnisotropy_passive(n_proc):
    test_folder = "LV_HolzapfelOgdenModifiedAnisotropy_passive"
    run_with_reference(base_folder, test_folder, fields, n_proc)

def test_block_compression(n_proc):
    test_folder = "block_compression"
    run_with_reference(base_folder, test_folder, fields, n_proc)

def test_block_compression_CANN(n_proc):
    test_folder = "block_compression_CANN"
    run_with_reference(base_folder, test_folder, fields, n_proc)

def test_robin(n_proc):
    test_folder = "robin"
    run_with_reference(base_folder, test_folder, fields, n_proc)

def test_spatially_variable_robin(n_proc):
    test_folder = "spatially_variable_robin"
    run_with_reference(base_folder, test_folder, fields, n_proc, t_max=2)

def test_LV_NeoHookean_passive(n_proc):
    test_folder = "LV_NeoHookean_passive"
    run_with_reference(base_folder, test_folder, fields, n_proc, t_max=5)
    
def test_LV_NeoHookean_passive_genBC(n_proc):
    test_folder = "LV_NeoHookean_passive_genBC"

    # Remove old genBC output
    os.chdir(os.path.join("cases", base_folder, test_folder))
    for name in ["AllData", "InitialData", "GenBC.int"]:
        if os.path.isfile(name):
            os.remove(name)

    # Compile genBC
    os.chdir("genBC_svMultiPhysics")
    subprocess.run(["make", "clean"], check=True)
    subprocess.run(["make"], check=True)

    # Change back to original directory
    os.chdir("../../../../")

    run_with_reference(base_folder, test_folder, fields, n_proc, t_max=3)

def test_LV_NeoHookean_passive_sv0D(n_proc):
    test_folder = "LV_NeoHookean_passive_sv0D"

    run_with_reference(base_folder, test_folder, fields, n_proc, t_max=3)

def test_LV_NeoHookean_passive_sv0D_capped(n_proc):
    test_folder = "LV_NeoHookean_passive_sv0D_capped"

    run_with_reference(base_folder, test_folder, fields, n_proc, t_max=3)

def test_tensile_adventitia_Guccione_active(n_proc):
    test_folder = "tensile_adventitia_Guccione_active"
    run_with_reference(base_folder, test_folder, fields, n_proc, t_max=2)

def test_tensile_adventitia_Newtonian_viscosity(n_proc):
    test_folder = "tensile_adventitia_Newtonian_viscosity"
    run_with_reference(base_folder, test_folder, fields, n_proc, t_max=1)

def test_tensile_adventitia_Potential_viscosity(n_proc):
    test_folder = "tensile_adventitia_Potential_viscosity"
    run_with_reference(base_folder, test_folder, fields, n_proc, t_max=1)<|MERGE_RESOLUTION|>--- conflicted
+++ resolved
@@ -23,13 +23,10 @@
     test_folder = "LV_Guccione_passive"
     run_with_reference(base_folder, test_folder, fields, n_proc)
 
-<<<<<<< HEAD
-=======
 def test_LV_HolzapfelOgden_active(n_proc):
     test_folder = "LV_HolzapfelOgden_active"
     run_with_reference(base_folder, test_folder, fields, n_proc)
 
->>>>>>> 277dd066
 def test_LV_HolzapfelOgden_passive(n_proc):
     test_folder = "LV_HolzapfelOgden_passive"
     run_with_reference(base_folder, test_folder, fields, n_proc)


// The classes defined here are used to process svFSIplus simulation parameters read in 
// from an Extensible Markup Language (XML) format file. XML is a simple text-based format 
// for representing structured information. 
//
// An XML document is formed as an element tree. The XML tree starts at a root element and 
// branches from the root to sub-elements. All elements can have sub-elements:
//
// <svFSIFile>
//   <element>
//     <subelement>.....</subelement>
//   </element>
// </svFSIFile>
//
// The elements in the svFSIplus simulation file are represented by sections of
// related parameters. Sub-elements are refered to as sub-sections.
//
//-----------------
// Parameters class 
//-----------------
// The 'Parameters' class is the top level class. It contains objects used to store 
// parameters for the sections making up an XML simulation parameters file
//
//   1) General     (GeneralSimulationParameters)
//   2) Mesh        (MeshParameters)
//   3) Equation    (EquationParameters)
//   4) Projection  (ProjectionParameters)
//
// Each object contains methods to parse the XML file for the parameters defined for it.
// These section objects may also contain objects representing the sub-sections defined 
// for each section.
//
//-----------------
// Section objects 
//-----------------
// Each section object contains objects representing parameters. A parameter's name and value 
// is stored using either a 'Parameter' and 'VectorParamater' template objects. A parameter 
// value is stored as a basic type: bool, double, int and string. 
//
// Parameter objects in a section class are named using the same XML element name with the 1st 
// character lower case.
//
// Example: 'GeneralSimulationParameters' class 
//
//   Parameter<bool> verbose;                                  // <Verbose> 
//   Parameter<double> spectral_radius_of_infinite_time_step;  // <Spectral_radius_of_infinite_time_step>
//   Parameter<double> time_step_size;                         // <Time_step_size> 
//
// The name and default value for each parameter is defined in a section object's constructor.
//
// Parameter values are set using the 'set_values()' method which contains calls to tinyxml2  
// to parse parameter values from an XML file.
//
// Each section object inherits from the 'ParameterLists' class. This class provides methods to
// store parameters in a map and process iterated over them for setting values and other operations.
//
#ifndef PARAMETERS_H 
#define PARAMETERS_H 

#include <any>
#include <functional>
#include <iostream>
#include <map>
#include <regex>
#include <set>
#include <sstream>
#include <string>
#include <tuple>
#include <variant>
#include <vector>

#include "tinyxml2.h"

//-----------
// Parameter
//-----------
// The Parameter class template is used to store a named 
// paramater and its scalar value as a basic type: bool, double, 
// int and string.
//
template<typename T>
class Parameter
{
  public:
    Parameter() {};

    Parameter(const std::string& name, T value, bool required, std::vector<T> range = {}) :
      value_(value), name_(name), required_(required)
    { 
      value_ = value;
      range_ = range;
    };

    std::string name() const { return name_; };
    T value() const { return value_; };
    T operator()() const { return value_; };
    bool defined() const { return value_set_; };

    //--------
    // svalue
    //--------
    // Get the value of a parameter as a string.
    //
    std::string svalue()
    {
      std::ostringstream str_stream;
      str_stream << value_;
      return str_stream.str();
    }

    friend std::ostream& operator << (std::ostream& out, const Parameter<T>& param)
    {
      out << param.value();
      return out;
    }

    //-----
    // set
    //-----
    // Set the parameter name and value, and if it is required.
    //
    void set(const std::string& name, bool required, T value) { 
      name_ = name;
      required_ = required;
      value_ = value;
    }

    //-----
    // set
    //-----
    // Set the parameter value from a string.
    //
    void set(const std::string& str_value)
    {
      if (str_value == "") {
        value_ = T{0};
      }

      auto str = str_value;
      std::string::iterator end_pos = std::remove(str.begin(), str.end(), ' ');
      str.erase(end_pos, str.end());

      std::istringstream str_stream(str);
      if (!(str_stream >> value_)) {
        std::istringstream str_stream(str);
        if (!(str_stream >> std::boolalpha >> value_)) {
          throw std::runtime_error("Incorrect value '" + str + "' for '" + name_ + "'.");
        }
      }

      value_set_ = true;
    }

    //--------------------
    // check_required_set
    //--------------------
    //
    bool check_required_set()
    {
      if (!required_) {
        return true;
      }
      return value_set_;
    }

    T value_ = T{0};
    std::string name_ = "";
    bool required_ = false;
    bool value_set_ = false;
    std::vector<T> range_;
};

//-----------------
// VectorParameter
//-----------------
// The VectorParameter class template is used to store a named 
// paramater and its vector of values as a basic type: bool, double, 
// int and string.
//
template<typename T>
class VectorParameter
{
  public:
    VectorParameter() {};

    VectorParameter(const std::string& name, const std::vector<T>& value, bool required, std::vector<T> range = {}) :
      value_(value), name_(name), required_(required)
    { 
      value_ = value;
      range_ = range;
    };

    std::string name() const { return name_; };
    std::vector<T> value() const { return value_; };
    bool defined() const { return value_set_; };
    int size() const { return value_.size(); };

    std::vector<T> operator()() const { return value_; };
    const double& operator[](const int i) const { return value_[i]; };

    //--------
    // svalue
    //--------
    // Get the string representation of the parameter value.
    //
    std::string svalue() 
    {
      std::string str;

      if constexpr (std::is_same<T, std::string>::value) {
        for (auto v : value_) {
          str += " " + v + " ";
        }
      } else {
        for (auto v : value_) {
          str += " " + std::to_string(v);
        }
      }

      return str;
    }

    friend std::ostream& operator << (std::ostream& out, const VectorParameter<T>& param)
    {
      for (int i = 0; i < param.size(); i++) {
        out << param.value_[i];
       }
       return out;
    }

    //-----
    // set
    //-----
    // Set the parameter name and value, and if it is required.
    //
    void set(const std::string& name, bool required, const std::vector<T>& value) 
    { 
      name_ = name;
      required_ = required;
      value_ = value;
    }

    //-----
    // set
    //-----
    // Set the parameter value from a string.
    //
    void set(const std::string& str_value)
    {
      if (str_value == "") {
        return;
      }

      std::string error_msg = "Improper vector format '" + str_value + "' found in '" + name_ + "'." + " Vector format is: (x,y,z)";
      std::regex sep("\\(|\\)|\\,");
      auto str = std::regex_replace(str_value, sep, " ");

      if constexpr (std::is_same<T, std::string>::value) {
        std::stringstream ssin(str);
        std::string value;
        while (ssin >> value) {
          value_.push_back(value);
        }
      } else {
        T value;
        std::istringstream ssin(str);
        while (ssin >> value) {
          value_.push_back(value);
        }
      }
    }

    //--------------------
    // check_required_set
    //--------------------
    //
    bool check_required_set()
    {
      if (!required_) {
        return true;
      }
      return value_set_;
    }

    std::vector<T> value_;
    std::string name_;
    bool required_ = false;
    bool value_set_ = false;
    std::vector<T> range_;
};

//----------------
// ParameterLists
//----------------
// Defines parameter name and value, and stores them in
// maps for settng values from XML.
//
class ParameterLists
{
  public:

    ParameterLists() { }

    void set_xml_element_name(const std::string& name) 
    {
      xml_element_name = name;
    }

    //---------------
    // set_parameter
    //---------------
    // Set the name, default value and the parameter required flag.
    //
    void set_parameter(const std::string& name, const bool value, bool required, Parameter<bool>& param) 
    {
      param.set(name, required, value); 
      params_map[name] = &param;
    }

    void set_parameter(const std::string& name, const double value, bool required, Parameter<double>& param)
    {
      param.set(name, required, value); 
      params_map[name] = &param;
    }

    void set_parameter(const std::string& name, std::initializer_list<double> value, bool required, VectorParameter<double>& param)
    {
      param.set(name, required, value); 
      params_map[name] = &param;
    }

    void set_parameter(const std::string& name, std::initializer_list<int> value, bool required, VectorParameter<int>& param)
    {
      param.set(name, required, value); 
      params_map[name] = &param;
    }

    void set_parameter(const std::string& name, std::initializer_list<std::string> value, bool required, 
        VectorParameter<std::string>& param)
    {
      param.set(name, required, value); 
      params_map[name] = &param;
    }

    void set_parameter(const std::string& name, const int value, bool required, Parameter<int>& param, std::vector<int> range = {}) 
    {
      param.set(name, required, value); 
      params_map[name] = &param;
    }

    void set_parameter(const std::string& name, const std::string& value, bool required, Parameter<std::string>& param) 
    {
      param.set(name, required, value); 
      params_map[name] = &param;
    }

    //---------------------
    // set_parameter_value
    //---------------------
    // Set the value of a paramter from a string.
    //
    void set_parameter_value(const std::string& name, const std::string& value) 
    {
      if (params_map.count(name) == 0) {
        throw std::runtime_error("Unknown " + xml_element_name + " XML element '" + name + "'.");
      }

      std::visit([value](auto&& p) { p->set(value); }, params_map[name]);
    }

    //----------------
    // check_required
    //----------------
    // Check if any required parameters have not been set.
    //
    void check_required()
    {
      bool unset_found = false;

      for (auto& [ key, param ] : params_map) {
        if (std::visit([](auto&& p) {
          return !p->check_required_set();
        }, param)) { 
          throw std::runtime_error(xml_element_name + " XML element '" + key + "' has not been set.");
        }
      }
    }

    //------------
    // get_params
    //------------
    // Get the defined parameters as a map of strings.
    //
    std::map<std::string,std::string> get_parameter_list()
    {
      std::map<std::string,std::string> params;

      for (auto& [ key, param ] : params_map) {
        std::visit([&params](auto&& p) {
          params[p->name()] = p->svalue();
        }, param); 
      }

      return params;
    }

    //----------------------
    // print_parameter_list
    //----------------------
    // Print the parameters.
    //
    void print_parameter_list()
    {
      for (auto& [ key, param ] : params_map) {
        std::cout << key << ": ";
        std::visit([](auto& p) {
          std::cout << p->name_ << std::endl;
          std::cout << p->svalue() << std::endl;
        }, param);
      }
    }

    //------------
    // params_map
    //------------
    // Map used for storing parameters by name / Parameter template union.
    //
    std::map<std::string, std::variant<Parameter<bool>*, Parameter<double>*, Parameter<int>*, 
        Parameter<std::string>*, VectorParameter<double>*, VectorParameter<int>*,
        VectorParameter<std::string>* >> params_map;

    std::string xml_element_name = "";
};

//////////////////////////////////////////////////////////
//            ConstitutiveModelParameters               //
//////////////////////////////////////////////////////////

// The following classes are used to store parameters for
// various constitutive models.

//--------------------
// GuccioneParameters  
//--------------------
class GuccioneParameters : public ParameterLists
{
  public:
    GuccioneParameters();
    bool defined() const { return value_set; };
    void set_values(tinyxml2::XMLElement* con_model_params);
    void print_parameters();
    Parameter<double> bf;
    Parameter<double> bfs;
    Parameter<double> bt;
    Parameter<double> c;
    bool value_set = false;
};

//---------------------
// HolzapfelParameters
//---------------------
class HolzapfelParameters : public ParameterLists
{
  public:
    HolzapfelParameters();
    bool defined() const { return value_set; };
    void set_values(tinyxml2::XMLElement* con_model_params);
    void print_parameters();

    Parameter<double> a;
    Parameter<double> b;
    Parameter<double> a4f;
    Parameter<double> b4f;
    Parameter<double> a4s;
    Parameter<double> b4s;
    Parameter<double> afs;
    Parameter<double> bfs;

    bool value_set = false;
};

//--------------------------------
// HolzapfelGasserOgdenParameters
//--------------------------------
class HolzapfelGasserOgdenParameters : public ParameterLists
{ 
  public:
    HolzapfelGasserOgdenParameters();
    bool defined() const { return value_set; };
    void set_values(tinyxml2::XMLElement* con_model_params);
    void print_parameters();
    Parameter<double> a4;
    Parameter<double> b4;
    Parameter<double> a6;
    Parameter<double> b6;
    Parameter<double> kappa;
    bool value_set = false;
};

//------------------------
// MooneyRivlinParameters
//------------------------
class MooneyRivlinParameters : public ParameterLists
{ 
  public:
    MooneyRivlinParameters();
    bool defined() const { return value_set; };
    void set_values(tinyxml2::XMLElement* con_model_params);
    void print_parameters();
    Parameter<double> c1;
    Parameter<double> c2;
    bool value_set = false;
};

class NeoHookeanParameters : public ParameterLists
{
  public:
    NeoHookeanParameters();
    void set_values(tinyxml2::XMLElement* modl_params);
    void print_parameters();
    bool value_set = false;
};

class StVenantKirchhoffParameters : public ParameterLists
{ 
  public:
    StVenantKirchhoffParameters();
    void set_values(tinyxml2::XMLElement* modl_params);
    void print_parameters();
    bool value_set = false;
};

//-----------------------------
// ConstitutiveModelParameters
//-----------------------------
// The ConstitutiveModelParameters class store parameters
// for various constitutive models.
//
class ConstitutiveModelParameters : public ParameterLists
{
  public:
    ConstitutiveModelParameters();
    void print_parameters();
    bool defined() const { return value_set; };
    void set_values(tinyxml2::XMLElement* modl_params);
    static const std::string xml_element_name_;

    // Model types supported.
    static const std::string GUCCIONE_MODEL;
    static const std::string HGO_MODEL;
    static const std::string NEOHOOKEAN_MODEL;
    static const std::string STVENANT_KIRCHHOFF_MODEL;
    static const std::map<std::string, std::string> constitutive_model_types;

    // Constitutive model type.
    Parameter<std::string> type;

    GuccioneParameters guccione;
    HolzapfelParameters holzapfel;
    HolzapfelGasserOgdenParameters holzapfel_gasser_ogden;
    MooneyRivlinParameters mooney_rivlin;
    NeoHookeanParameters neo_hookean;
    StVenantKirchhoffParameters stvenant_kirchhoff;

    bool value_set = false;
};

//-----------------------
// CoupleCplBCParameters
//-----------------------
// Couple to reduced-order models.
//
class CoupleCplBCParameters : public ParameterLists
{
  public:
    CoupleCplBCParameters();

    static const std::string xml_element_name_;

    bool defined() const { return value_set; };
    void set_values(tinyxml2::XMLElement* xml_elem);
    void print_parameters();

    // attribute.
    Parameter<std::string> type;

    Parameter<std::string> file_name_for_0D_3D_communication;
    Parameter<std::string> file_name_for_saving_unknowns;
    Parameter<int> number_of_unknowns;
    Parameter<int> number_of_user_defined_outputs;
    Parameter<std::string> unknowns_initialization_file_path;

    Parameter<std::string> zerod_code_file_path;

    bool value_set = false;
};

//-----------------------
// CoupleGenBCParameters
//-----------------------
// Coupling to GenBC.
//
class CoupleGenBCParameters : public ParameterLists
{
  public:
    CoupleGenBCParameters();

    static const std::string xml_element_name_;

    bool defined() const { return value_set; };
    void set_values(tinyxml2::XMLElement* xml_elem);

    // attributes.
    Parameter<std::string> type;

    // String parameters.
    Parameter<std::string> zerod_code_file_path;

    bool value_set = false;
};

//---------------------
// BodyForceParameters
//---------------------
// Body force over a mesh using the "Add_BF" command.
//
class BodyForceParameters : public ParameterLists
{
  public:
    BodyForceParameters();
    void print_parameters();
    void set_values(tinyxml2::XMLElement* xml_elem);
    static const std::string xml_element_name_;

    // Attributes.
    Parameter<std::string> mesh_name;

    // Boolean parameters.
    Parameter<bool> ramp_function;

    // Double parameters.
    Parameter<double> value;

    // String parameters.
    Parameter<std::string> fourier_coefficients_file_path;
    Parameter<std::string> spatial_values_file_path;
    Parameter<std::string> temporal_and_spatial_values_file_path;
    Parameter<std::string> temporal_values_file_path;
    Parameter<std::string> time_dependence;
    Parameter<std::string> type;
};

//--------------------------------
// BoundaryConditionRCRParameters 
//--------------------------------
// RCR values for Neumann BC type.
//
class BoundaryConditionRCRParameters : public ParameterLists
{
  public:
    BoundaryConditionRCRParameters();

    static const std::string xml_element_name_;

    void set_values(tinyxml2::XMLElement* xml_elem);
    void print_parameters();

    Parameter<double> capacitance;
    Parameter<double> distal_pressure;
    Parameter<double> distal_resistance;
    Parameter<double> initial_pressure;
    Parameter<double> proximal_resistance;

    bool value_set = false;
};

//-----------------------------
// BoundaryConditionParameters
//-----------------------------
// The BoundaryConditionParameters stores paramaters for various
// type of boundary conditions under the Add_BC XML element.
//
class BoundaryConditionParameters : public ParameterLists
{
  public:
    BoundaryConditionParameters();
    void print_parameters();
    void set_values(tinyxml2::XMLElement* bc_params);
    static const std::string xml_element_name_;

    // RCR parameters sub-element.
    BoundaryConditionRCRParameters rcr;

    // Add_BC name= attribute.
    Parameter<std::string> name;

    // Add_BC XML elements.
    //
    Parameter<bool> apply_along_normal_direction;
    Parameter<std::string> bct_file_path;

    Parameter<double> damping;
    Parameter<double> distal_pressure;
    VectorParameter<int> effective_direction;
    Parameter<bool> follower_pressure_load;
    Parameter<std::string> fourier_coefficients_file_path;

    Parameter<bool> impose_flux;
    Parameter<bool> impose_on_state_variable_integral;
    Parameter<std::string> initial_displacements_file_path;

    Parameter<double> penalty_parameter;
    Parameter<double> penalty_parameter_normal;
    Parameter<double> penalty_parameter_tangential;
    Parameter<std::string> prestress_file_path;
    Parameter<std::string> profile;
    Parameter<bool> ramp_function;

    Parameter<std::string> shell_bc_type;
    Parameter<std::string> spatial_profile_file_path;
    Parameter<std::string> spatial_values_file_path;
    Parameter<double> stiffness;

    Parameter<std::string> temporal_and_spatial_values_file_path;
    Parameter<std::string> temporal_values_file_path;
    Parameter<std::string> time_dependence;
    Parameter<std::string> traction_values_file_path;
    Parameter<double> traction_multiplier;
    Parameter<std::string> type;

    Parameter<bool> undeforming_neu_face;
    Parameter<double> value;
    Parameter<bool> weakly_applied;
    Parameter<bool> zero_out_perimeter;
};

//------------------
// OutputParameters 
//------------------
// The OutputParameters class stores parameters for the
// Output XML element under Add_equation.
//
class OutputParameters : public ParameterLists
{
  public:
    OutputParameters();

    static const std::string xml_element_name_;

    void print_parameters();
    void set_values(tinyxml2::XMLElement* xml_elem);
    bool get_output_value(const std::string& name);
    std::string get_alias_value(const std::string& name);

    Parameter<std::string> type;

    // List of output names.
    std::vector<Parameter<bool>> output_list;

    // List of alias output names.
    std::vector<Parameter<std::string>> alias_list;
};

//----------------------
// ProjectionParameters
//----------------------
// The ProjectionParameters class stores parameters for the
// 'Add_projection' XML element used for fluid-structure interaction 
// simulations.
//
class ProjectionParameters : public ParameterLists
{
  public:
    ProjectionParameters();

    void set_values(tinyxml2::XMLElement* xml_elem);

    static const std::string xml_element_name_;

     Parameter<std::string> name;

     Parameter<std::string> project_from_face;
     Parameter<double> projection_tolerance;
};

//-----------------------------
// VariableWallPropsParameters
//-----------------------------
// The VariableWallPropsParameters class stores parameters for
// variable wall properties for the CMM equation.
//
class VariableWallPropsParameters : public ParameterLists
{
  public:
    VariableWallPropsParameters();
    static const std::string xml_element_name_;
    bool defined() const { return value_set; };
    void set_values(tinyxml2::XMLElement* xml_elemnt);

    Parameter<std::string> mesh_name;
    Parameter<std::string> wall_properties_file_path;
    bool value_set = false;
};


//////////////////////////////////////////////////////////
//                 Viscosity                            //
//////////////////////////////////////////////////////////

// The following classes are used to store parameters for
// various viscosity models.

//------------------------------
// ViscosityNewtonianParameters 
//------------------------------
//
class ViscosityNewtonianParameters : public ParameterLists
{
  public:
    ViscosityNewtonianParameters();
    void print_parameters();
    void set_values(tinyxml2::XMLElement* equation_params);
    Parameter<double> constant_value;
};

class ViscosityCarreauYasudaParameters : public ParameterLists
{
  public:
    ViscosityCarreauYasudaParameters();
    void print_parameters();
    void set_values(tinyxml2::XMLElement* xml_elem);

    Parameter<double> limiting_high_shear_rate_viscosity;
    Parameter<double> limiting_low_shear_rate_viscosity;
    Parameter<double> power_law_index;
    Parameter<double> shear_rate_tensor_multipler;
    Parameter<double> shear_rate_tensor_exponent;
};

class ViscosityCassonsParameters : public ParameterLists
{
  public:
    ViscosityCassonsParameters();
    void print_parameters();
    void set_values(tinyxml2::XMLElement* xml_elem);
    Parameter<double> asymptotic_viscosity; 
    Parameter<double> yield_stress;
    Parameter<double> low_shear_rate_threshold;
};

//---------------------
// ViscosityParameters
//---------------------
//
class ViscosityParameters : public ParameterLists
{
  public:
    ViscosityParameters();

    static const std::string xml_element_name_;

    static const std::string CONSTANT_MODEL;
    static const std::string CARREAU_YASUDA_MODEL;
    static const std::string CASSONS_MODEL;
    static const std::set<std::string> model_names;

    void print_parameters();
    void set_values(tinyxml2::XMLElement* xml_elem);

    Parameter<std::string> model;

    ViscosityNewtonianParameters newtonian_model;
    ViscosityCarreauYasudaParameters carreau_yasuda_model;
    ViscosityCassonsParameters cassons_model;
};

//------------------------
// LinearSolverParameters
//------------------------
// The LinearSolverParameters class stores parameters for
// the 'LS' XML element.
//
class LinearSolverParameters : public ParameterLists
{
  public:
    LinearSolverParameters();

    void print_parameters();
    void set_values(tinyxml2::XMLElement* fsi_file);

    static const std::string xml_element_name_;

    Parameter<std::string> type;

    Parameter<double> absolute_tolerance;
    Parameter<int> krylov_space_dimension;

    Parameter<int> max_iterations;
    Parameter<int> ns_cg_max_iterations;
    Parameter<double> ns_cg_tolerance;
    Parameter<int> ns_gm_max_iterations; 
    Parameter<double> ns_gm_tolerance;

    Parameter<std::string> preconditioner;

    Parameter<double> tolerance;

    Parameter<bool> use_trilinos_for_assembly;
};

//--------------------
// StimulusParameters 
//--------------------
// The StimulusParameters class stores parameters for 
// 'Stimulus' XML element used to parameters for 
// pacemaker cells.
//
class StimulusParameters : public ParameterLists
{ 
  public:
    StimulusParameters();

    static const std::string xml_element_name_;
    
    bool defined() const { return value_set; };
    void print_parameters();
    void set_values(tinyxml2::XMLElement* xml_elem);
    
    Parameter<std::string> type;
    
    Parameter<double> amplitude;
    Parameter<double> cycle_length;
    Parameter<double> duration;
    Parameter<double> start_time;
    
    bool value_set = false;
};

//--------------------
// ECGLeadsParameters 
//--------------------

class ECGLeadsParameters : public ParameterLists
{ 
  public:
    ECGLeadsParameters();

    static const std::string xml_element_name_;
    
    bool defined() const { return value_set; };
    void print_parameters();
    void set_values(tinyxml2::XMLElement* xml_elem);
    
    Parameter<std::string> x_coords_file_path;
    Parameter<std::string> y_coords_file_path;
    Parameter<std::string> z_coords_file_path;
    
    bool value_set = false;
};

//------------------------------------
// FiberReinforcementStressParameters
//------------------------------------
// The FiberReinforcementStressParameters class stores fiber
// reinforcement stress parameters for the 'Fiber_reinforcement_stress` 
// XML element.
//
class FiberReinforcementStressParameters : public ParameterLists
{
  public:
    FiberReinforcementStressParameters();

    static const std::string xml_element_name_;

    bool defined() const { return value_set; };
    void print_parameters();
    void set_values(tinyxml2::XMLElement* xml_elem);

    Parameter<std::string> type;

    Parameter<bool> ramp_function;
    Parameter<std::string> temporal_values_file_path;
    Parameter<double> value;

    bool value_set = false;
};

//------------------
// DomainParameters 
//------------------
// The DomainParameters class stores parameters for the XML
// 'Domain' element to specify properties for solving equations.
//
class DomainParameters : public ParameterLists
{
  public:
    DomainParameters();

    static const std::string xml_element_name_;

    void print_parameters();
    void set_values(tinyxml2::XMLElement* xml_elem);

    // Parameters for sub-elements under the Domain element.
    ConstitutiveModelParameters constitutive_model;
    FiberReinforcementStressParameters fiber_reinforcement_stress;
    StimulusParameters stimulus;
    ViscosityParameters viscosity;

    // Attributes.
    Parameter<std::string> id;

    Parameter<double> absolute_tolerance;
    VectorParameter<double> anisotropic_conductivity;
    Parameter<double> backflow_stabilization_coefficient;

    Parameter<double> conductivity;
    //Parameter<std::string> constitutive_model_name;
    Parameter<double> continuity_stabilization_coefficient;

    Parameter<double> density;
    Parameter<std::string> dilational_penalty_model;

    Parameter<std::string> equation;
    Parameter<double> elasticity_modulus;
    Parameter<std::string> electrophysiology_model;

    Parameter<double> feedback_parameter_for_stretch_activated_currents;
    Parameter<double> fluid_density;
    Parameter<double> force_x;
    Parameter<double> force_y;
    Parameter<double> force_z;

    Parameter<double> isotropic_conductivity;

    Parameter<double> mass_damping;
    Parameter<int> maximum_iterations;
    Parameter<double> momentum_stabilization_coefficient;
    Parameter<std::string> myocardial_zone;

    Parameter<double> G_Na;
    Parameter<double> G_CaL;
    Parameter<double> G_Kr;
    Parameter<double> G_Ks;
    Parameter<double> G_to;

    Parameter<std::string> ode_solver;
    Parameter<double> penalty_parameter;
    Parameter<double> poisson_ratio;
    Parameter<double> relative_tolerance;

    Parameter<double> shell_thickness;
    Parameter<double> solid_density;
    Parameter<double> source_term;
    Parameter<double> time_step_for_integration;
};

//--------------------
// RemesherParameters
//--------------------
// The RemesherParameters class stores parameters for the 
// 'Remesher' XML element used for remeshing.
//
class RemesherParameters : public ParameterLists
{
  public:
    RemesherParameters();

    static const std::string xml_element_name_;
    bool values_set_ = false;

    bool defined() const { return values_set_; };
    void print_parameters();
    double get_edge_size(const std::string& name) const { return max_edge_sizes_.at(name); } 
    bool has_edge_size(const std::string& name) const { return max_edge_sizes_.count(name) == 1; }
    void set_values(tinyxml2::XMLElement* mesh_elem);

    // Values given in the 'Max_edge_size' element.
    std::map<std::string, double> max_edge_sizes_;

    Parameter<std::string> type;
    Parameter<double> min_dihedral_angle;
    Parameter<double> max_radius_ratio; 
    Parameter<int> remesh_frequency;
    Parameter<int> frequency_for_copying_data;
};

//--------------------
// EquationParameters
//--------------------
// The EquationParameters class stores parameters for the 'Add_equation'
// XML element used to specify an equation to be solved (e.g. fluid).
//
class EquationParameters : public ParameterLists
{
  public:
    EquationParameters();

    static const std::string xml_element_name_;

    void print_parameters();
    void set_values(tinyxml2::XMLElement* xml_elem);

    Parameter<double> backflow_stabilization_coefficient;

    Parameter<double> conductivity;
    Parameter<double> continuity_stabilization_coefficient;
    Parameter<bool> coupled;

    Parameter<double> density;
    Parameter<std::string> dilational_penalty_model;

    Parameter<double> elasticity_modulus;

    Parameter<std::string> initialize;
    Parameter<bool> initialize_rcr_from_flow;

    Parameter<int> max_iterations;
    Parameter<int> min_iterations;
    Parameter<double> momentum_stabilization_coefficient;

    Parameter<double> penalty_parameter;
    Parameter<double> poisson_ratio;
    Parameter<bool> prestress;

    Parameter<double> source_term;
    Parameter<double> tolerance;

    Parameter<std::string> type;
    Parameter<bool> use_taylor_hood_type_basis;

    // Sub-element parameters.
    //
    std::vector<BodyForceParameters*> body_forces;

    std::vector<BoundaryConditionParameters*> boundary_conditions;

    CoupleCplBCParameters couple_to_cplBC;
    CoupleGenBCParameters couple_to_genBC;

    DomainParameters* default_domain = nullptr;

    std::vector<DomainParameters*> domains;

    LinearSolverParameters linear_solver;

    std::vector<OutputParameters*> outputs;

    RemesherParameters remesher;

    VariableWallPropsParameters variable_wall_properties;

    ViscosityParameters viscosity;
<<<<<<< HEAD

    ECGLeadsParameters ecg_leads;
=======
>>>>>>> 9c459874
};

//-----------------------------
// GeneralSimulationParameters 
//-----------------------------
// The GeneralSimulationParameters class stores paramaters for the
// 'GeneralSimulationParameters' XML element.
//
class GeneralSimulationParameters : public ParameterLists 
{
  public:
    GeneralSimulationParameters();

    void print_parameters();
    void set_values(tinyxml2::XMLElement* xml_element);

    std::string xml_element_name;

    Parameter<bool> check_ien_order;
    Parameter<bool> continue_previous_simulation;
    Parameter<bool> convert_bin_to_vtk_format;
    Parameter<bool> debug;
    Parameter<bool> overwrite_restart_file;
    Parameter<bool> save_averaged_results;
    Parameter<bool> save_results_to_vtk_format;
    Parameter<bool> simulation_requires_remeshing;
    Parameter<bool> start_averaging_from_zero;
    Parameter<bool> verbose;
    Parameter<bool> warning;

    Parameter<double> spectral_radius_of_infinite_time_step;
    Parameter<double> time_step_size;

    Parameter<int> increment_in_saving_restart_files;
    Parameter<int> increment_in_saving_vtk_files;
    Parameter<int> number_of_spatial_dimensions;
    Parameter<int> number_of_initialization_time_steps;
    Parameter<int> start_saving_after_time_step;
    Parameter<int> starting_time_step;
    Parameter<int> number_of_time_steps;

    Parameter<std::string> name_prefix_of_saved_vtk_files;
    Parameter<std::string> restart_file_name; 
    Parameter<std::string> searched_file_name_to_trigger_stop; 
    Parameter<std::string> save_results_in_folder; 
    Parameter<std::string> simulation_initialization_file_path; 
};

//---------------
// FaceParameters
//---------------
// The FaceParameters class is used to store parameters for the
// 'Add_face' XML element.
//
class FaceParameters : public ParameterLists
{
  public:
    FaceParameters();

    void print_parameters();
    void set_values(tinyxml2::XMLElement* xml_elem);

    static const std::string xml_element_name_;

    Parameter<std::string> end_nodes_face_file_path;
    Parameter<std::string> face_file_path;
    Parameter<std::string> name;
<<<<<<< HEAD

    Parameter<double> quadrature_modifier_TRI3;

    using FP = FaceParameters*; 
    using CS = const std::string&; 
    using SetParamMapType = std::map<const std::string, std::function<void(FP, CS)>>;
    SetParamMapType params_map_;
=======
>>>>>>> 9c459874
};

//----------------
// MeshParameters
//----------------
// The MeshParameters class is used to store paramaters for the
// 'Add_mesh' XML element.
//
class MeshParameters : public ParameterLists
{
  public:
    MeshParameters();

    static const std::string xml_element_name_;

    void print_parameters();
    void set_values(tinyxml2::XMLElement* mesh_elem);
    std::string get_name() const { return name.value(); };
    std::string get_path() const { return mesh_file_path.value(); };

    std::vector<FaceParameters*> face_parameters;

    // Add_mesh name= 
    Parameter<std::string> name;

    // Parameters under Add_mesh 
    //
    Parameter<int> domain_id;
    Parameter<std::string> domain_file_path;

    VectorParameter<std::string> fiber_direction_file_paths;
    //Parameter<std::string> fiber_direction_file_path;
    std::vector<VectorParameter<double>> fiber_directions;
    //VectorParameter<double> fiber_direction;

    Parameter<std::string> initial_displacements_file_path;
    Parameter<std::string> initial_pressures_file_path;
    Parameter<bool> initialize_rcr_from_flow;
    Parameter<std::string> initial_velocities_file_path;

    Parameter<std::string> mesh_file_path;
    Parameter<double> mesh_scale_factor;
    Parameter<std::string> prestress_file_path;

    Parameter<bool> set_mesh_as_fibers;
    Parameter<bool> set_mesh_as_shell;

    Parameter<double> quadrature_modifier_TET4;
};

//------------
// Parameters
//------------
// The Parameters class stores parameter values read in from a solver input file.
//
class Parameters {

  public:
    Parameters();

    static const std::set<std::string> constitutive_model_names;
    static const std::set<std::string> equation_names;
    static const std::string FSI_FILE;

    void get_logging_levels(int& verbose, int& warning, int& debug);
    void print_parameters();
    void read_xml(std::string file_name);

    void set_equation_values(tinyxml2::XMLElement* root_element);
    void set_mesh_values(tinyxml2::XMLElement* root_element);
    void set_projection_values(tinyxml2::XMLElement* root_element);

    // Objects representing each parameter section of XML file.
    GeneralSimulationParameters general_simulation_parameters;
    std::vector<MeshParameters*> mesh_parameters;
    std::vector<EquationParameters*> equation_parameters;
    std::vector<ProjectionParameters*> projection_parameters;
};

#endif
<|MERGE_RESOLUTION|>--- conflicted
+++ resolved
@@ -1151,11 +1151,8 @@
     VariableWallPropsParameters variable_wall_properties;
 
     ViscosityParameters viscosity;
-<<<<<<< HEAD
 
     ECGLeadsParameters ecg_leads;
-=======
->>>>>>> 9c459874
 };
 
 //-----------------------------
@@ -1223,16 +1220,8 @@
     Parameter<std::string> end_nodes_face_file_path;
     Parameter<std::string> face_file_path;
     Parameter<std::string> name;
-<<<<<<< HEAD
 
     Parameter<double> quadrature_modifier_TRI3;
-
-    using FP = FaceParameters*; 
-    using CS = const std::string&; 
-    using SetParamMapType = std::map<const std::string, std::function<void(FP, CS)>>;
-    SetParamMapType params_map_;
-=======
->>>>>>> 9c459874
 };
 
 //----------------

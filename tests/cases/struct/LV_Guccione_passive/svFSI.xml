--- conflicted
+++ resolved
@@ -79,15 +79,10 @@
    </Output>
 
    <LS type="BICG" >
-<<<<<<< HEAD
       <Linear_algebra type="fsils" >
          <Preconditioner> fsils </Preconditioner>
       </Linear_algebra>
-      <Tolerance> 1e-9 </Tolerance>
-=======
-      <Preconditioner> FSILS </Preconditioner> 
       <Tolerance> 1e-14 </Tolerance>
->>>>>>> cf3422d0
       <Max_iterations> 400 </Max_iterations> 
    </LS>
 

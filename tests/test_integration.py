--- conflicted
+++ resolved
@@ -110,17 +110,6 @@
     name_ref = "result_" + str(t_max).zfill(3) + ".vtu"
     run_with_reference(folder, name_inp, name_ref, field, t_max, n_proc)
 
-<<<<<<< HEAD
-    
-@pytest.mark.parametrize("n_proc", procs)
-def test_ale_3d_pipe(n_proc):
-    folder = os.path.join("cases", "ale_3d_pipe")
-    field = ["Displacement"]
-    t_max = 1
-    name_inp = "svFSI.xml"
-    name_ref = "result_" + str(t_max).zfill(3) + ".vtu"
-    run_with_reference(folder, name_inp, name_ref, field, t_max, n_proc)
-=======
 
 @pytest.mark.parametrize("n_proc", procs)
 def test_pipe3D_RCR(n_proc):
@@ -140,4 +129,13 @@
     name_inp = "svFSI.xml"
     name_ref = "result_" + str(t_max).zfill(3) + ".vtu"
     run_with_reference(folder, name_inp, name_ref, fields, t_max, n_proc)
->>>>>>> 8c71ad3e
+
+
+@pytest.mark.parametrize("n_proc", procs)
+def test_ale_3d_pipe(n_proc):
+    folder = os.path.join("cases", "ale_3d_pipe")
+    field = ["Displacement"]
+    t_max = 1
+    name_inp = "svFSI.xml"
+    name_ref = "result_" + str(t_max).zfill(3) + ".vtu"
+    run_with_reference(folder, name_inp, name_ref, field, t_max, n_proc)
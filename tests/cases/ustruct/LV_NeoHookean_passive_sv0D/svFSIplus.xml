<?xml version="1.0" encoding="UTF-8" ?>
<svFSIFile version="0.1">

<GeneralSimulationParameters>
  <Continue_previous_simulation> 0 </Continue_previous_simulation>
  <Number_of_spatial_dimensions> 3 </Number_of_spatial_dimensions> 
  <Number_of_time_steps> 3 </Number_of_time_steps> 
  <Time_step_size> 1e-2 </Time_step_size> 
  <Spectral_radius_of_infinite_time_step> 0.50 </Spectral_radius_of_infinite_time_step> 
  <Searched_file_name_to_trigger_stop> STOP_SIM </Searched_file_name_to_trigger_stop> 

  <Save_results_to_VTK_format> 1 </Save_results_to_VTK_format> 
  <Name_prefix_of_saved_VTK_files> result </Name_prefix_of_saved_VTK_files> 
  <!--Save_results_in_folder> results_svfsiplus </Save_results_in_folder-->
  <Increment_in_saving_VTK_files> 1 </Increment_in_saving_VTK_files> 
  <Start_saving_after_time_step> 1 </Start_saving_after_time_step> 

  <Increment_in_saving_restart_files> 10 </Increment_in_saving_restart_files> 
  <Convert_BIN_to_VTK_format> 0 </Convert_BIN_to_VTK_format> 

  <Verbose> 1 </Verbose> 
  <Warning> 1 </Warning> 
  <Debug> 1 </Debug> 

</GeneralSimulationParameters>


<Add_mesh name="msh" > 

  <Mesh_file_path> mesh/mesh-complete.mesh.vtu </Mesh_file_path>

  <Add_face name="endo">
      <Face_file_path> mesh/mesh-surfaces/endo.vtp </Face_file_path>
  </Add_face>

  <Add_face name="epi">
      <Face_file_path> mesh/mesh-surfaces/epi.vtp </Face_file_path>
  </Add_face>

  <Add_face name="top">
      <Face_file_path> mesh/mesh-surfaces/top.vtp </Face_file_path>
  </Add_face>

  <Mesh_scale_factor> 100.0 </Mesh_scale_factor>  <!-- Convert from m to cm -->
</Add_mesh>


<!-- Using cgs units-->
<Add_equation type="ustruct" > 

   <Coupled> true </Coupled>
   <Min_iterations> 3 </Min_iterations>  
   <Max_iterations> 20 </Max_iterations> 
   <Tolerance> 1e-12 </Tolerance> 

   <Density> 1.0 </Density>                           <!-- g/cm^3 -->
   <Elasticity_modulus> 1.0e5 </Elasticity_modulus>   <!-- dyne/cm^2 -->
   <Poisson_ratio> 0.483333 </Poisson_ratio>
   <Constitutive_model type="neoHookean"> 
      </Constitutive_model> 
   <Dilational_penalty_model> ST91 </Dilational_penalty_model>
<<<<<<< HEAD
   <Solid_viscosity model="Potential" >
         <Value> 0.0 </Value>
      </Solid_viscosity>
=======
>>>>>>> aca9a10d


    <Output type="Spatial" >
     <Pressure> true </Pressure>
     <Displacement> true </Displacement>
     <Velocity> true </Velocity>
     <Jacobian> true </Jacobian>
     <Stress> true </Stress>
     <Strain> true </Strain>
     <Cauchy_stress> true </Cauchy_stress>
     <Def_grad> true </Def_grad>
     <VonMises_stress> true </VonMises_stress>
   </Output>

   <LS type="GMRES" >
      <Linear_algebra type="fsils" >
         <Preconditioner> fsils </Preconditioner>
      </Linear_algebra> 
      <Tolerance> 1e-12 </Tolerance>
      <Max_iterations> 1000 </Max_iterations> 
      <Krylov_space_dimension> 50 </Krylov_space_dimension>
   </LS>

   <Couple_to_svZeroD type="SI">
   </Couple_to_svZeroD>

   <Add_BC name="top" > 
      <Type> Dirichlet </Type> 
      <Value> 0.0 </Value>
   </Add_BC> 

   <Add_BC name="endo" > 
      <Type> Neu </Type> 
      <Time_dependence> Coupled </Time_dependence> 
      <Follower_pressure_load> true </Follower_pressure_load> 
   </Add_BC> 
   
</Add_equation>

</svFSIFile><|MERGE_RESOLUTION|>--- conflicted
+++ resolved
@@ -59,12 +59,6 @@
    <Constitutive_model type="neoHookean"> 
       </Constitutive_model> 
    <Dilational_penalty_model> ST91 </Dilational_penalty_model>
-<<<<<<< HEAD
-   <Solid_viscosity model="Potential" >
-         <Value> 0.0 </Value>
-      </Solid_viscosity>
-=======
->>>>>>> aca9a10d
 
 
     <Output type="Spatial" >

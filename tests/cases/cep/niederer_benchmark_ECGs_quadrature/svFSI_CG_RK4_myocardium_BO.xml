<?xml version="1.0" encoding="UTF-8" ?>
<svFSIFile version="0.1">

<GeneralSimulationParameters>
  <Continue_previous_simulation> false </Continue_previous_simulation>
  <Number_of_spatial_dimensions> 3 </Number_of_spatial_dimensions> 
  <Number_of_time_steps> 1 </Number_of_time_steps> 
  <Time_step_size> 0.1 </Time_step_size> 
  <Spectral_radius_of_infinite_time_step> 0.50 </Spectral_radius_of_infinite_time_step> 
  <Searched_file_name_to_trigger_stop> STOP_SIM </Searched_file_name_to_trigger_stop> 

  <!-- <Save_results_in_folder> CG_RK4_endocardium_BO </Save_results_in_folder> -->
  <Save_results_to_VTK_format> true </Save_results_to_VTK_format> 
  <Name_prefix_of_saved_VTK_files> result </Name_prefix_of_saved_VTK_files> 
  <Increment_in_saving_VTK_files> 1 </Increment_in_saving_VTK_files> 
  <Start_saving_after_time_step> 1 </Start_saving_after_time_step> 

  <Increment_in_saving_restart_files> 10000 </Increment_in_saving_restart_files> 
  <Convert_BIN_to_VTK_format> 0 </Convert_BIN_to_VTK_format> 

  <Verbose> 1 </Verbose> 
  <Warning> 1 </Warning> 
  <Debug> 0 </Debug> 
</GeneralSimulationParameters>

<Add_mesh name="msh" > 

  <Mesh_file_path> mesh/h0.1/mesh-complete.mesh.vtu </Mesh_file_path>

  <Add_face name="X0">
      <Face_file_path> mesh/h0.1/mesh-surfaces/X0.vtp </Face_file_path>
      <Quadrature_modifier_TRI3> 0.43 </Quadrature_modifier_TRI3>
  </Add_face>

  <Add_face name="X1">
      <Face_file_path> mesh/h0.1/mesh-surfaces/X1.vtp </Face_file_path>
      <Quadrature_modifier_TRI3> 0.43 </Quadrature_modifier_TRI3>
  </Add_face>

 <Add_face name="Y0">
      <Face_file_path> mesh/h0.1/mesh-surfaces/Y0.vtp </Face_file_path>
      <Quadrature_modifier_TRI3> 0.43 </Quadrature_modifier_TRI3>
  </Add_face>

  <Add_face name="Y1">
      <Face_file_path> mesh/h0.1/mesh-surfaces/Y1.vtp </Face_file_path>
      <Quadrature_modifier_TRI3> 0.43 </Quadrature_modifier_TRI3>
  </Add_face>

 <Add_face name="Z0">
      <Face_file_path> mesh/h0.1/mesh-surfaces/Z0.vtp </Face_file_path>
      <Quadrature_modifier_TRI3> 0.43 </Quadrature_modifier_TRI3>
  </Add_face>

  <Add_face name="Z1">
      <Face_file_path> mesh/h0.1/mesh-surfaces/Z1.vtp </Face_file_path>
      <Quadrature_modifier_TRI3> 0.43 </Quadrature_modifier_TRI3>
  </Add_face>

  <Fiber_direction> (1, 0, 0) </Fiber_direction>

  <Domain_file_path> mesh/h0.1/domain_info.dat </Domain_file_path>

  <Quadrature_modifier_TET4> 0.34 </Quadrature_modifier_TET4>
</Add_mesh>

<Add_equation type="CEP" > 
   <Coupled> true </Coupled>
   <Min_iterations> 1 </Min_iterations>  
   <Max_iterations> 1 </Max_iterations> 
   <Tolerance> 1e-12 </Tolerance> 

   <Domain id="1" >
       <Electrophysiology_model> BO </Electrophysiology_model>

       <Isotropic_conductivity> 0.012571 </Isotropic_conductivity>
       <Anisotropic_conductivity> 0.082715 </Anisotropic_conductivity>

       <Myocardial_zone> myocardium </Myocardial_zone>

       <ODE_solver> RK4 </ODE_solver>
   </Domain>
  
   <Domain id="2" >
       <Electrophysiology_model> BO </Electrophysiology_model>

       <Isotropic_conductivity> 0.012571 </Isotropic_conductivity>
       <Anisotropic_conductivity> 0.082715 </Anisotropic_conductivity>

       <Myocardial_zone> myocardium </Myocardial_zone>

       <Stimulus type="Istim" >
           <Amplitude> -35.714 </Amplitude>
           <Start_time> 0.0 </Start_time>
           <Duration> 2.0 </Duration>
           <Cycle_length> 10000.0 </Cycle_length>
       </Stimulus>

       <ODE_solver> RK4 </ODE_solver>      
   </Domain>

   <Output type="Spatial" >
      <Action_potential> true </Action_potential>
   </Output>

   <LS type="CG" >
<<<<<<< HEAD
      <Preconditioner> svfsi </Preconditioner> 
      <Tolerance> 1e-12 </Tolerance>
=======
      <Linear_algebra type="fsils" >
         <Preconditioner> fsils </Preconditioner>
      </Linear_algebra>
      <Tolerance> 1e-6 </Tolerance>
>>>>>>> 0c0605be
   </LS>

  <ECGLeads>
      <X_coords_file_path> mesh/x_coords.dat </X_coords_file_path>
      <Y_coords_file_path> mesh/y_coords.dat </Y_coords_file_path>
      <Z_coords_file_path> mesh/z_coords.dat </Z_coords_file_path>
  </ECGLeads>

</Add_equation>

</svFSIFile>

<|MERGE_RESOLUTION|>--- conflicted
+++ resolved
@@ -104,15 +104,10 @@
    </Output>
 
    <LS type="CG" >
-<<<<<<< HEAD
-      <Preconditioner> svfsi </Preconditioner> 
-      <Tolerance> 1e-12 </Tolerance>
-=======
       <Linear_algebra type="fsils" >
          <Preconditioner> fsils </Preconditioner>
       </Linear_algebra>
-      <Tolerance> 1e-6 </Tolerance>
->>>>>>> 0c0605be
+      <Tolerance> 1e-12 </Tolerance>
    </LS>
 
   <ECGLeads>

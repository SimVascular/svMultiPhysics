<?xml version="1.0" encoding="UTF-8" ?>
<svFSIFile version="0.1">

<GeneralSimulationParameters>
  <Continue_previous_simulation> false </Continue_previous_simulation>
  <Number_of_spatial_dimensions> 2 </Number_of_spatial_dimensions> 
  <Number_of_time_steps> 1 </Number_of_time_steps> 
  <Time_step_size> 0.1 </Time_step_size> 
  <Spectral_radius_of_infinite_time_step> 0.50 </Spectral_radius_of_infinite_time_step> 
  <Searched_file_name_to_trigger_stop> STOP_SIM </Searched_file_name_to_trigger_stop> 

  <Save_results_to_VTK_format> true </Save_results_to_VTK_format> 
  <Name_prefix_of_saved_VTK_files> result </Name_prefix_of_saved_VTK_files> 
  <Increment_in_saving_VTK_files> 1 </Increment_in_saving_VTK_files> 
  <Start_saving_after_time_step> 1 </Start_saving_after_time_step> 

  <Increment_in_saving_restart_files> 1 </Increment_in_saving_restart_files> 
  <Convert_BIN_to_VTK_format> 0 </Convert_BIN_to_VTK_format> 

  <Verbose> 1 </Verbose> 
  <Warning> 0 </Warning> 
  <Debug> 0 </Debug> 
</GeneralSimulationParameters>

<Add_mesh name="msh" > 

  <Mesh_file_path> mesh/mesh-complete.mesh.vtu   </Mesh_file_path>

  <Add_face name="X0">
      <Face_file_path> mesh/mesh-surfaces/X0.vtp </Face_file_path>
  </Add_face>

  <Add_face name="X1">
      <Face_file_path> mesh/mesh-surfaces/X1.vtp </Face_file_path>
  </Add_face>

  <Add_face name="Y0">
      <Face_file_path> mesh/mesh-surfaces/Y0.vtp </Face_file_path>
  </Add_face>

  <Add_face name="Y1">
      <Face_file_path> mesh/mesh-surfaces/Y1.vtp </Face_file_path>
  </Add_face>

  <Domain_file_path> mesh/spiral_domain_info.dat </Domain_file_path>

</Add_mesh>

<Add_equation type="CEP" > 
   <Coupled> true </Coupled>
   <Min_iterations> 1 </Min_iterations>  
   <Max_iterations> 2 </Max_iterations> 
   <Tolerance> 1e-12 </Tolerance> 

  <Domain id="1" >
     <Electrophysiology_model> BO </Electrophysiology_model>
     <Isotropic_conductivity> 0.1171 </Isotropic_conductivity>
     <ODE_solver> RK </ODE_solver>
   </Domain>
  
   <Domain id="2" >
      <Electrophysiology_model> BO </Electrophysiology_model>
      <Isotropic_conductivity> 0.1171 </Isotropic_conductivity>
      <ODE_solver> RK </ODE_solver>
      <Stimulus type="Istim" >
         <Amplitude> -52.0 </Amplitude>
         <Start_time> 0.0 </Start_time>
         <Duration> 2.0 </Duration>
         <Cycle_length> 100000.0 </Cycle_length>
      </Stimulus>
   </Domain>

   <Domain id="3" >
      <Electrophysiology_model> BO </Electrophysiology_model>
      <Isotropic_conductivity> 0.1171 </Isotropic_conductivity>
      <ODE_solver> RK </ODE_solver>
      <Stimulus type="Istim" >
         <Amplitude> -52.0 </Amplitude>
         <Start_time> 440.0 </Start_time>
         <Duration> 5.0 </Duration>
         <Cycle_length> 100000.0 </Cycle_length>
      </Stimulus>
   </Domain>

   <Output type="Spatial" >
      <Action_potential> true </Action_potential>
   </Output>

   <LS type="CG" >
<<<<<<< HEAD
      <Preconditioner> rcs </Preconditioner> 
=======
      <Linear_algebra type="fsils" >
         <Preconditioner> rcs </Preconditioner> 
      </Linear_algebra>
>>>>>>> 0c0605be
      <Tolerance> 1e-12 </Tolerance>
   </LS>

</Add_equation>

</svFSIFile>
<|MERGE_RESOLUTION|>--- conflicted
+++ resolved
@@ -87,13 +87,9 @@
    </Output>
 
    <LS type="CG" >
-<<<<<<< HEAD
-      <Preconditioner> rcs </Preconditioner> 
-=======
       <Linear_algebra type="fsils" >
          <Preconditioner> rcs </Preconditioner> 
       </Linear_algebra>
->>>>>>> 0c0605be
       <Tolerance> 1e-12 </Tolerance>
    </LS>
 

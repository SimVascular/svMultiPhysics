--- conflicted
+++ resolved
@@ -88,15 +88,11 @@
    </Output>
 
    <LS type="GMRES" >
-<<<<<<< HEAD
       <Linear_algebra type="fsils" >
          <Preconditioner> fsils </Preconditioner>
       </Linear_algebra>
       <Tolerance> 1e-6 </Tolerance>
-=======
-      <Preconditioner> FSILS </Preconditioner> 
       <Tolerance> 1e-12 </Tolerance>
->>>>>>> cf3422d0
       <Max_iterations> 1000 </Max_iterations> 
       <Krylov_space_dimension> 50 </Krylov_space_dimension>
    </LS>

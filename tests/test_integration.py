--- conflicted
+++ resolved
@@ -108,24 +108,24 @@
     t_max = 20
     name_inp = "svFSI.xml"
     name_ref = "result_" + str(t_max).zfill(3) + ".vtu"
-<<<<<<< HEAD
-    run_with_reference(folder, name_inp, name_ref, field, t_max)
-    
+    run_with_reference(folder, name_inp, name_ref, field, t_max, n_proc)
+
+
+@pytest.mark.parametrize("n_proc", procs)
 def test_pipe3D_RCR():
     folder = os.path.join("cases", "pipe3D_RCR")
     fields = ["Pressure", "Velocity"]
     t_max = 2
     name_inp = "svFSI.xml"
     name_ref = "result_" + str(t_max).zfill(3) + ".vtu"
-    run_with_reference(folder, name_inp, name_ref, fields, t_max)
+    run_with_reference(folder, name_inp, name_ref, field, t_max, n_proc)
 
+    
+@pytest.mark.parametrize("n_proc", procs)
 def test_cavity_2d():
     folder = os.path.join("cases", "driven_cavity_2D")
     fields = ["Pressure", "Velocity"]
     t_max = 2
     name_inp = "svFSI.xml"
     name_ref = "result_" + str(t_max).zfill(3) + ".vtu"
-    run_with_reference(folder, name_inp, name_ref, fields, t_max)
-=======
-    run_with_reference(folder, name_inp, name_ref, field, t_max, n_proc)
->>>>>>> a7cacb67
+    run_with_reference(folder, name_inp, name_ref, field, t_max, n_proc)
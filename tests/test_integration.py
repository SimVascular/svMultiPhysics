--- conflicted
+++ resolved
@@ -12,15 +12,11 @@
 this_file_dir = os.path.abspath(os.path.dirname(__file__))
 cpp_exec = os.path.join(this_file_dir, "..", "build", "svFSI-build", "bin", "svFSI")
 
-<<<<<<< HEAD
-RTOL = {'Pressure': 1.0e-12, 'Velocity': 1.0e-12, 'Action_potential': 1.0e-12, 'Temperature': 1.0e-12, 'Displacement': 1.0e-12}
-=======
 # relative tolerances for tested results
-RTOL = {'Pressure': 1.0e-12, 'Velocity': 1.0e-12, 'Action_potential': 1.0e-12, 'Temperature': 1.0e-12, 'ECG': 1.0e-12}
+RTOL = {'Pressure': 1.0e-12, 'Velocity': 1.0e-12, 'Action_potential': 1.0e-12, 'Temperature': 1.0e-12, 'ECG': 1.0e-12, 'Displacement': 1.0e-12}
 
 # number of processors to test
 procs = [1, 3, 4]
->>>>>>> a7cacb67
 
 
 def run_by_name(folder, name, t_max, n_proc=1):
@@ -112,16 +108,14 @@
     t_max = 20
     name_inp = "svFSI.xml"
     name_ref = "result_" + str(t_max).zfill(3) + ".vtu"
-<<<<<<< HEAD
-    run_with_reference(folder, name_inp, name_ref, field, t_max)
+    run_with_reference(folder, name_inp, name_ref, field, t_max, n_proc)
 
-def test_ale_3d_pipe():
+    
+@pytest.mark.parametrize("n_proc", procs)
+def test_ale_3d_pipe(n_proc):
     folder = os.path.join("cases", "ale_3d_pipe")
     field = ["Displacement"]
     t_max = 1
     name_inp = "svFSI.xml"
     name_ref = "result_" + str(t_max).zfill(3) + ".vtu"
-    run_with_reference(folder, name_inp, name_ref, field, t_max)
-=======
-    run_with_reference(folder, name_inp, name_ref, field, t_max, n_proc)
->>>>>>> a7cacb67
+    run_with_reference(folder, name_inp, name_ref, field, t_max, n_proc)
--- conflicted
+++ resolved
@@ -43,18 +43,7 @@
 
 namespace heats {
 
-<<<<<<< HEAD
-=======
-//---------
-// b_heats 
-//---------
-
-// eNoN - number of nodes in element
-// lR - local residual
-// w - gauss point weight
-// N - shape functions
-// h - heat flux at boundary
->>>>>>> 0858ce09
+
 void b_heats(ComMod& com_mod, const int eNoN, const double w, const Vector<double>& N, const double h, Array<double>& lR)
 {
   for (int a = 0; a < eNoN; a++) {

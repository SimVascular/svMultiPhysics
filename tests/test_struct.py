--- conflicted
+++ resolved
@@ -5,15 +5,6 @@
 
 # Fields to test
 fields = [
-<<<<<<< HEAD
-    "Displacement",
-    "Velocity",
-    "Jacobian",
-    "Stress",
-    "Strain",
-    "Cauchy_stress",
-    "Def_grad",
-=======
     "Cauchy_stress",
     "Def_grad",
     "Displacement",
@@ -22,7 +13,6 @@
     "Stress",
     "Strain",
     "Velocity",
->>>>>>> 2fd02ed3
     "VonMises_stress",
 ]
 

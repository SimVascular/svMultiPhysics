--- conflicted
+++ resolved
@@ -1370,16 +1370,8 @@
     dmsg << "----- iBc " << iBc+1;
     #endif
 
-<<<<<<< HEAD
-    // Skip if the face is virtual
-    if (com_mod.msh[iM].fa[iFa].vrtual && utils::btest(bc.bType, iBC_res) && bc.flwP) {
-      eq_assem::fsi_ls_upd(com_mod, cm_mod, bc, com_mod.msh[iM].fa[iFa]);
-      continue;
-    }
-=======
     if (utils::btest(bc.bType, iBC_Ris0D))  {continue;}
 
->>>>>>> 277dd066
     if (utils::btest(bc.bType, iBC_Neu)) {
       #ifdef debug_set_bc_neu
       dmsg << "iM: " << iM+1;
@@ -1504,24 +1496,14 @@
     }
   }
   // Now treat Robin BC (stiffness and damping) here
-<<<<<<< HEAD
-  //
-  if (utils::btest(lBc.bType,iBC_Robin)) {
-    set_bc_rbnl(com_mod, cm_mod, lFa, lBc.k, lBc.c, lBc.rbnN, Yg, Dg);
-=======
   if (lBc.robin_bc.is_initialized()) {
-    set_bc_rbnl(com_mod, lFa, lBc.robin_bc, Yg, Dg);
->>>>>>> 277dd066
+    set_bc_rbnl(com_mod, cm_mod, lFa, lBc.robin_bc, Yg, Dg);
   }
 }
 
 /// @brief Set Robin BC contribution to residual and tangent
 //
-<<<<<<< HEAD
-void set_bc_rbnl(ComMod& com_mod, const CmMod& cm_mod, const faceType& lFa, const double ks, const double cs, const bool isN, 
-=======
-void set_bc_rbnl(ComMod& com_mod, const faceType& lFa, const RobinBoundaryCondition& robin_bc,
->>>>>>> 277dd066
+void set_bc_rbnl(ComMod& com_mod, const CmMod& cm_mod, const faceType& lFa, const RobinBoundaryCondition& robin_bc,
   const Array<double>& Yg, const Array<double>& Dg)
 {
   using namespace consts;

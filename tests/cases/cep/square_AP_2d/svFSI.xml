<?xml version="1.0" encoding="UTF-8" ?>
<svFSIFile version="0.1">

<GeneralSimulationParameters>
  <Continue_previous_simulation> false </Continue_previous_simulation>
  <Number_of_spatial_dimensions> 2 </Number_of_spatial_dimensions> 
  <Number_of_time_steps> 1 </Number_of_time_steps>
  <Time_step_size> 0.1 </Time_step_size> 
  <Spectral_radius_of_infinite_time_step> 0.50 </Spectral_radius_of_infinite_time_step> 
  <Searched_file_name_to_trigger_stop> STOP_SIM </Searched_file_name_to_trigger_stop> 

  <Save_results_to_VTK_format> true </Save_results_to_VTK_format> 
  <Name_prefix_of_saved_VTK_files> result </Name_prefix_of_saved_VTK_files> 
  <Increment_in_saving_VTK_files> 1 </Increment_in_saving_VTK_files> 
  <Start_saving_after_time_step> 1 </Start_saving_after_time_step> 

  <Increment_in_saving_restart_files> 1 </Increment_in_saving_restart_files> 
  <Convert_BIN_to_VTK_format> 0 </Convert_BIN_to_VTK_format> 

  <Verbose> 1 </Verbose> 
  <Warning> 0 </Warning> 
  <Debug> 0 </Debug> 
</GeneralSimulationParameters>

<Add_mesh name="msh" > 

  <Mesh_file_path> mesh/mesh-complete.mesh.vtu </Mesh_file_path>

  <Add_face name="bottom">
      <Face_file_path> mesh/mesh-surfaces/bottom.vtp </Face_file_path>
  </Add_face>

  <Add_face name="top">
      <Face_file_path> mesh/mesh-surfaces/top.vtp </Face_file_path>
  </Add_face>

  <Add_face name="left">
      <Face_file_path> mesh/mesh-surfaces/left.vtp </Face_file_path>
  </Add_face>

  <Add_face name="right">
      <Face_file_path> mesh/mesh-surfaces/right.vtp </Face_file_path>
  </Add_face>

  <Domain_file_path> mesh/domain_info.dat </Domain_file_path>

</Add_mesh>

<Add_equation type="CEP" > 
   <Coupled> true </Coupled>
   <Min_iterations> 1 </Min_iterations>  
   <Max_iterations> 2 </Max_iterations> 
   <Tolerance> 1e-12 </Tolerance> 

  <Domain id="1" >
     <Electrophysiology_model> AP </Electrophysiology_model>
     <Isotropic_conductivity> 1.0 </Isotropic_conductivity>
     <ODE_solver> Euler </ODE_solver>
   </Domain>
  
   <Domain id="2" >
      <Electrophysiology_model> AP </Electrophysiology_model>
      <Isotropic_conductivity> 1.0 </Isotropic_conductivity>
      <ODE_solver> Euler </ODE_solver>
      <Stimulus type="Istim" >
         <Amplitude> 10.0 </Amplitude>
         <Start_time> 0.0 </Start_time>
         <Duration> 10.0 </Duration>
      </Stimulus>
   </Domain>

   <Output type="Spatial" >
      <Action_potential> true </Action_potential>
   </Output>

   <LS type="CG" >
<<<<<<< HEAD
      <Preconditioner> fsils </Preconditioner> 
=======
      <Linear_algebra type="fsils" >
         <Preconditioner> fsils </Preconditioner>
      </Linear_algebra>
>>>>>>> 0c0605be
      <Tolerance> 1e-12 </Tolerance>
   </LS>

</Add_equation>

</svFSIFile>

<|MERGE_RESOLUTION|>--- conflicted
+++ resolved
@@ -74,13 +74,9 @@
    </Output>
 
    <LS type="CG" >
-<<<<<<< HEAD
-      <Preconditioner> fsils </Preconditioner> 
-=======
       <Linear_algebra type="fsils" >
          <Preconditioner> fsils </Preconditioner>
       </Linear_algebra>
->>>>>>> 0c0605be
       <Tolerance> 1e-12 </Tolerance>
    </LS>
 

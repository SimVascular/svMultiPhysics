/**
 * Copyright (c) Stanford University, The Regents of the University of California, and others.
 *
 * All Rights Reserved.
 *
 * See Copyright-SimVascular.txt for additional details.
 *
 * Permission is hereby granted, free of charge, to any person obtaining
 * a copy of this software and associated documentation files (the
 * "Software"), to deal in the Software without restriction, including
 * without limitation the rights to use, copy, modify, merge, publish,
 * distribute, sublicense, and/or sell copies of the Software, and to
 * permit persons to whom the Software is furnished to do so, subject
 * to the following conditions:
 *
 * The above copyright notice and this permission notice shall be included
 * in all copies or substantial portions of the Software.
 *
 * THIS SOFTWARE IS PROVIDED BY THE COPYRIGHT HOLDERS AND CONTRIBUTORS "AS
 * IS" AND ANY EXPRESS OR IMPLIED WARRANTIES, INCLUDING, BUT NOT LIMITED
 * TO, THE IMPLIED WARRANTIES OF MERCHANTABILITY AND FITNESS FOR A
 * PARTICULAR PURPOSE ARE DISCLAIMED. IN NO EVENT SHALL THE COPYRIGHT OWNER
 * OR CONTRIBUTORS BE LIABLE FOR ANY DIRECT, INDIRECT, INCIDENTAL, SPECIAL,
 * EXEMPLARY, OR CONSEQUENTIAL DAMAGES (INCLUDING, BUT NOT LIMITED TO,
 * PROCUREMENT OF SUBSTITUTE GOODS OR SERVICES; LOSS OF USE, DATA, OR
 * PROFITS; OR BUSINESS INTERRUPTION) HOWEVER CAUSED AND ON ANY THEORY OF
 * LIABILITY, WHETHER IN CONTRACT, STRICT LIABILITY, OR TORT (INCLUDING
 * NEGLIGENCE OR OTHERWISE) ARISING IN ANY WAY OUT OF THE USE OF THIS
 * SOFTWARE, EVEN IF ADVISED OF THE POSSIBILITY OF SUCH DAMAGE.
 */

// The functions defined here are used to run a simulation from the command line.
//
// Usage:
//
//   svFSIplus XML_FILE_NAME
//
#include "Simulation.h"

#include "all_fun.h"
#include "bf.h"
#include "contact.h"
#include "distribute.h"
#include "eq_assem.h"
#include "fs.h"
#include "initialize.h"
#include "ls.h"
#include "output.h"
#include "pic.h"
#include "read_files.h"
#include "read_msh.h"
#include "remesh.h"
#include "set_bc.h"
#include "txt.h"
#include "ustruct.h"
#include "vtk_xml.h"

#include <stdlib.h>
#include <iomanip>
#include <iostream>

/// @brief Read in a solver XML file and all mesh and BC data.  
//
void read_files(Simulation* simulation, const std::string& file_name)
{
  simulation->com_mod.timer.set_time();

  if (simulation->com_mod.cm.slv(simulation->cm_mod)) {
    return;
  }

  read_files_ns::read_files(simulation, file_name);

/*
  try {
    read_files_ns::read_files(simulation, file_name);

  } catch (const std::exception& exception) {
    std::cout << "[svFSIplus] ERROR The svFSIplus program has failed." << std::endl;
    std::cout << "[svFSIplus] ERROR " << exception.what() << std::endl;
    exit(1);
  }
*/
  
}

/// @brief Iterate the simulation in time.
///
/// Reproduces the outer and inner loops in Fortan MAIN.f. 
//
void iterate_solution(Simulation* simulation)
{
  using namespace consts;

  auto& com_mod = simulation->com_mod;
  auto& cm_mod = simulation->cm_mod;
  auto& cm = com_mod.cm;
  auto& cep_mod = simulation->get_cep_mod();

  int nTS = com_mod.nTS;
  int stopTS = nTS;
  int tDof = com_mod.tDof;
  int tnNo = com_mod.tnNo;
  int nFacesLS = com_mod.nFacesLS;
  int nsd = com_mod.nsd;

  std::cout << std::scientific << std::setprecision(16);

  #define n_debug_iterate_solution
  #ifdef debug_iterate_solution
  DebugMsg dmsg(__func__, com_mod.cm.idcm());
  dmsg.banner();
  #endif

  #ifdef debug_iterate_solution
  dmsg << "========== iterate_solution ==========" << std::endl;
  dmsg << "tDof: " << tDof;
  dmsg << "tnNo: " << tnNo;
  dmsg << "nFacesLS: " << nFacesLS;
  dmsg << "stopTS: " << stopTS;
  dmsg << "cmmInit: " << com_mod.cmmInit;
  #endif

  Array<double> Ag(tDof,tnNo); 
  Array<double> Yg(tDof,tnNo); 
  Array<double> Dg(tDof,tnNo); 
  Vector<double> res(nFacesLS); 
  Vector<int> incL(nFacesLS);

  // Outer loop for marching in time. When entring this loop, all old
  // variables are completely set and satisfy BCs.
  // 
  int& cTS = com_mod.cTS;
  int& nITs = com_mod.nITs;
  double& dt = com_mod.dt;
  #ifdef debug_iterate_solution
  dmsg;
  dmsg << "cTS: " << cTS;
  dmsg << "nITs: " << nITs;
  dmsg << "dt: " << dt;
  #endif

  if (cTS <= nITs) { 
    dt = dt / 10.0;
  }

  double& time = com_mod.time;
  auto& cEq = com_mod.cEq;

  auto& Ad = com_mod.Ad;      // Time derivative of displacement 
  auto& Rd = com_mod.Rd;      // Residual of the displacement equation
  auto& Kd = com_mod.Kd;      // LHS matrix for displacement equation

  auto& Ao = com_mod.Ao;      // Old time derivative of variables (acceleration)
  auto& Yo = com_mod.Yo;      // Old variables (velocity)
  auto& Do = com_mod.Do;      // Old integrated variables (dissplacement)

  auto& An = com_mod.An;      // New time derivative of variables
  auto& Yn = com_mod.Yn;      // New variables (velocity)
  auto& Dn = com_mod.Dn;      // New integrated variables

  bool l1 = false;
  bool l2 = false;
  bool l3 = false;

  #ifdef debug_iterate_solution
  dmsg << "Start Outer Loop ..." << std::endl;
  #endif

  bool exit_now = false;
  double elapsed_time = 0.0;

<<<<<<< HEAD
=======
  // Uncomment these two lines to enable writting values to a file.
>>>>>>> 7ea94aeb
  //Array<double>::write_enabled = true;
  //Array3<double>::write_enabled = true;

  while (true) {
    #ifdef debug_iterate_solution
    dmsg << "========================================= " << std::endl;
    dmsg << "=============== Outer Loop ============== " << std::endl;
    dmsg << "========================================= " << std::endl;
    #endif

    // Adjusting the time step size once initialization stage is over
    //
    if (cTS == nITs) {
      dt = 10.0 * dt;
      #ifdef debug_iterate_solution
      dmsg << "New time step size (dt): " << dt;
      #endif
    }

    // Incrementing time step, hence cTS will be associated with new
    // variables, i.e. An, Yn, and Dn
    //
    cTS = cTS + 1;
    time = time + dt;
    cEq = 0;
    std::string cstr = "_cts_" + std::to_string(cTS);
    #ifdef debug_iterate_solution
    dmsg << "nITs: " << nITs;
    dmsg << "cTS: " << cTS;
    dmsg << "dt: " << dt;
    dmsg << "time: " << time;
    dmsg << "mvMsh: " << com_mod.mvMsh;
    dmsg << "rmsh.isReqd: " << com_mod.rmsh.isReqd;
    #endif

    for (auto& eq : com_mod.eq) {
      eq.itr = 0;
      eq.ok = false;
    }

    // Compute mesh properties to check if remeshing is required
    //
    if (com_mod.mvMsh && com_mod.rmsh.isReqd) {
      read_msh_ns::calc_mesh_props(com_mod, cm_mod, com_mod.nMsh, com_mod.msh);
      if (com_mod.resetSim) {
        #ifdef debug_iterate_solution
        dmsg << "#### resetSim is true " << std::endl;
        dmsg << "#### Breaking out from Outer Loop " << std::endl;
        #endif
        break;
      }
    }

    // Predictor step
    #ifdef debug_iterate_solution
    dmsg << "Predictor step ... " << std::endl;
    #endif
    pic::picp(simulation);

    // Apply Dirichlet BCs strongly
    //
    // Modifes
    //  An - New time derivative of variables
    //  Yn - New variables
    //  Dn -  New integrated variables
    //  com_mod.Ad - Time derivative of displacement
    //
    #ifdef debug_iterate_solution
    dmsg << "Apply Dirichlet BCs strongly ..." << std::endl;
    #endif

    set_bc::set_bc_dir(com_mod, An, Yn, Dn);

    // Inner loop for iteration
    //
    int inner_count = 1;
    int reply;
    int iEqOld;

    while (true) { 
      #ifdef debug_iterate_solution
      dmsg << "---------- Inner Loop " + std::to_string(inner_count) << " -----------" << std::endl;
      dmsg << "cEq: " << cEq;
      dmsg << "com_mod.eq[cEq].sym: " << com_mod.eq[cEq].sym;
      //simulation->com_mod.timer.set_time();
      #endif
      //std::cout << "-------------------------------------" << std::endl;
      //std::cout << "inner_count: " << inner_count << std::endl;

      auto istr = "_" + std::to_string(cTS) + "_" + std::to_string(inner_count);
      iEqOld = cEq;
      auto& eq = com_mod.eq[cEq];

      if (com_mod.cplBC.coupled && cEq == 0) {
        #ifdef debug_iterate_solution
        dmsg << "Set coupled BCs " << std::endl;
        #endif
        set_bc::set_bc_cpl(com_mod, cm_mod);

        set_bc::set_bc_dir(com_mod, An, Yn, Dn);
      }

      // Initiator step for Generalized α− Method (quantities at n+am, n+af). 
      //
      // Modifes
      //   Ag((tDof, tnNo) - 
      //   Yg((tDof, tnNo) - 
      //   Dg((tDof, tnNo) - 
      //
      #ifdef debug_iterate_solution
      dmsg << "Initiator step ..." << std::endl;
      #endif

      pic::pici(simulation, Ag, Yg, Dg);
      Ag.write("Ag_pic"+ istr);
      Yg.write("Yg_pic"+ istr);
      Dg.write("Dg_pic"+ istr);
      Yn.write("Yn_pic"+ istr);

      if (Rd.size() != 0) {
        Rd = 0.0;
        Kd = 0.0;
      }

      // Allocate com_mod.R and com_mod.Val arrays.
      //
      // com_mod.R(dof,tnNo)
      // com_mod.Val(dof*dof, com_mod.lhs.nnz)
      //
      // If Trilinos is used then allocate
      //   com_mod.tls.W(dof,tnNo)
      //   com_mod.tls.R(dof,tnNo)
      //
      #ifdef debug_iterate_solution
      dmsg << "Allocating the RHS and LHS"  << std::endl;
      #endif

      ls_ns::ls_alloc(com_mod, eq);

      // Compute body forces. If phys is shells or CMM (init), apply
      // contribution from body forces (pressure) to residual
      //
      // Modifes: com_mod.Bf, Dg
      //
      #ifdef debug_iterate_solution
      dmsg << "Set body forces ..."  << std::endl;
      #endif

      bf::set_bf(com_mod, Dg);

      // Assemble equations.
      //
      #ifdef debug_iterate_solution
      dmsg << "Assembling equation:  " << eq.sym;
      #endif

      for (int iM = 0; iM < com_mod.nMsh; iM++) {
        eq_assem::global_eq_assem(com_mod, cep_mod, com_mod.msh[iM], Ag, Yg, Dg);
      }
      com_mod.R.write("R_as"+ istr);
      com_mod.Val.write("Val_as"+ istr);

      com_mod.Val.write("Val_as"+ istr);
      com_mod.R.write("R_as"+ istr);

      // Treatment of boundary conditions on faces
      // Apply Neumman or Traction boundary conditions
      //
      // Modifies: com_mod.R
      //
      #ifdef debug_iterate_solution
      dmsg << "Apply Neumman or Traction BCs ... " << std::endl;
      #endif

      Yg.write("Yg_vor_neu"+ istr);
      Dg.write("Dg_vor_neu"+ istr);

      set_bc::set_bc_neu(com_mod, cm_mod, Yg, Dg);

      com_mod.Val.write("Val_neu"+ istr);
      com_mod.R.write("R_neu"+ istr);
      Yg.write("Yg_neu"+ istr);
      Dg.write("Dg_neu"+ istr);

      // Apply CMM BC conditions
      //
      if (!com_mod.cmmInit) {
        #ifdef debug_iterate_solution
        dmsg << "Apply CMM BC conditions ... " << std::endl;
        #endif
        set_bc::set_bc_cmm(com_mod, cm_mod, Ag, Dg);
      }

      // Apply weakly applied Dirichlet BCs
      //
      #ifdef debug_iterate_solution
      dmsg << "Apply weakly applied Dirichlet BCs ... " << std::endl;
      #endif

      set_bc::set_bc_dir_w(com_mod, Yg, Dg);

      // Apply contact model and add its contribution to residual
      //
      if (com_mod.iCntct) {
        contact::construct_contact_pnlty(com_mod, cm_mod, Dg);

#if 0
        if (cTS <= 2050) {
          Array<double>::write_enabled = true;
          com_mod.R.write("R_"+ std::to_string(cTS));
          //exit(0);
        }
#endif
      }

      // Synchronize R across processes. Note: that it is important
      // to synchronize residual, R before treating immersed bodies as
      // ib.R is already communicated across processes
      //
      if (!eq.assmTLS) {
        #ifdef debug_iterate_solution
        dmsg << "Synchronize R across processes ..." << std::endl;
        #endif
        all_fun::commu(com_mod, com_mod.R);
      }

      // Update residual in displacement equation for USTRUCT phys.
      // Note that this step is done only first iteration. Residual
      // will be 0 for subsequent iterations
      //
      // Modifies com_mod.Rd.
      //
      #ifdef debug_iterate_solution
      dmsg << "com_mod.sstEq: " << com_mod.sstEq;
      #endif
      if (com_mod.sstEq) {
        ustruct::ustruct_r(com_mod, Yg);
      }

      // Set the residual of the continuity equation and its tangent matrix
      // due to variation with pressure to 0 on all the edge nodes.
      //
      if (std::set<EquationType>{Equation_stokes, Equation_fluid, Equation_ustruct, Equation_FSI}.count(eq.phys) != 0) {
        #ifdef debug_iterate_solution
        dmsg << "thood_val_rc ..." << std::endl;
        #endif
        fs::thood_val_rc(com_mod);
      }

      // Treat Neumann boundaries that are not deforming
      //
      #ifdef debug_iterate_solution
      dmsg << "set_bc_undef_neu ..." << std::endl;
      #endif

      set_bc::set_bc_undef_neu(com_mod);

      // IB treatment: for explicit coupling, simply construct residual.
      //
      /* [NOTE] not implemented.
      if (com_mod.ibFlag) {
        if (com_mod.ib.cpld == ibCpld_I) {
          //CALL IB_IMPLICIT(Ag, Yg, Dg)
        }
        // CALL IB_CONSTRUCT()
      }
      */

      #ifdef debug_iterate_solution
      dmsg << "Update res() and incL ..." << std::endl;
      dmsg << "nFacesLS: " << nFacesLS;
      #endif
      incL = 0;
      if (eq.phys == Equation_mesh) {
        incL(nFacesLS-1) = 1;
      }

      if (com_mod.cmmInit) {
        incL(nFacesLS-1) = 1;
      }

      for (int iBc = 0; iBc < eq.nBc; iBc++) {
        int i = eq.bc[iBc].lsPtr;
        if (i != -1) {
          res(i) = eq.gam * dt * eq.bc[iBc].r;
          incL(i) = 1;
        }
      }

      // Solve equation.
      //
      // Modifies: com_mod.R, com_mod.Val 
      //
      #ifdef debug_iterate_solution
      dmsg << "Solving equation: " << eq.sym; 
      #endif

      ls_ns::ls_solve(com_mod, eq, incL, res);

<<<<<<< HEAD
      com_mod.R.write("R_solve"+ istr);
      com_mod.Val.write("Val_solve"+ istr);
=======
      com_mod.Val.write("Val_solve"+ istr);
      com_mod.R.write("R_solve"+ istr);
>>>>>>> 7ea94aeb

      // Solution is obtained, now updating (Corrector)
      //
      // Modifies: com_mod.An com_mod.Dn com_mod.Yn cep_mod.Xion com_mod.pS0 com_mod.pSa
      //            com_mod.pSn com_mod.cEq eq.FSILS.RI.iNorm eq.pNorm 
      //
      #ifdef debug_iterate_solution
      dmsg << "Update corrector ..." << std::endl; 
      #endif

      pic::picc(simulation);
      com_mod.Yn.write("Yn_picc"+ istr);

      // Writing out the time passed, residual, and etc.
      if (std::count_if(com_mod.eq.begin(),com_mod.eq.end(),[](eqType& eq){return eq.ok;}) == com_mod.eq.size()) { 
        #ifdef debug_iterate_solution
        dmsg << ">>> All OK" << std::endl; 
        dmsg << "iEqOld: " << iEqOld+1; 
        #endif
        break;
      } 

      output::output_result(simulation, com_mod.timeP, 2, iEqOld);

      inner_count += 1;
    } // Inner loop

    #ifdef debug_iterate_solution
    dmsg << ">>> End of inner loop " << std::endl; 
    #endif

    // IB treatment: interpolate flow data on IB mesh from background
    // fluid mesh for explicit coupling, update old solution for implicit
    // coupling
    //
    /* [NOTE] Not implemented.
    if (ibFlag) {
      CALL IB_INTERPYU(Yn, Dn)
      if (ib.cpld == ibCpld_I) {
        ib.Auo = ib.Aun
        ib.Ubo = ib.Ubn
      }
    }
    */

    // Saving the TXT files containing average and fluxes (or ECGs)
    #ifdef debug_iterate_solution
    dmsg << "Saving the TXT files containing average and fluxes ..." << std::endl;
    dmsg << "Saving the TXT files containing ECGs ..." << std::endl;
    #endif

    txt_ns::txt(simulation, false);

    // If remeshing is required then save current solution.
    //
    if (com_mod.rmsh.isReqd) {
      l1 = ((cTS % com_mod.rmsh.cpVar) == 0);
      if (l1) {
        #ifdef debug_iterate_solution
        dmsg << "Saving last solution for remeshing." << std::endl; 
        #endif
        com_mod.rmsh.rTS = cTS - 1;
        com_mod.rmsh.time = time - dt;
        for (int i = 0; i < com_mod.rmsh.iNorm.size(); i++) {
          com_mod.rmsh.iNorm(i) = com_mod.eq[i].iNorm;
        }

        com_mod.rmsh.A0 = com_mod.Ao;
        com_mod.rmsh.Y0 = com_mod.Yo;
        com_mod.rmsh.D0 = com_mod.Do;
      }
    }

    // Look for a file containg a time step to stop the simulation.
    //
    // stopTrigName = "STOP_SIM"
    //
    auto& stopTrigName = com_mod.stopTrigName;
    bool l1 = false;
    int stopTS = 0;
    int count = -1;

    if (cm.mas(cm_mod)) {
      if (FILE *fp = fopen(stopTrigName.c_str(), "r")) {
        l1 = true;
        count = fscanf(fp, "%d", &stopTS);

        if (count == 0) {
          stopTS = cTS;
        }
        fclose(fp);

      } else {
        stopTS = nTS;
      }
    }

    #ifdef debug_iterate_solution
    dmsg << "cm.bcast(cm_mod, &stopTS)  ..." << std::endl; 
    #endif

    cm.bcast(cm_mod, &stopTS);

    l1 = (cTS >= stopTS);
    l2 = ((cTS % com_mod.stFileIncr) == 0);

    #ifdef debug_iterate_solution
    dmsg; 
    dmsg << "stFileIncr: " << com_mod.stFileIncr; 
    dmsg << "l1: " << l1; 
    dmsg << "l2: " << l2; 
    #endif

    // Saving the result to restart bin file
    if (l1 || l2) {
       output::write_restart(simulation, com_mod.timeP);
    }

    // Writing results into the disk with VTU format
    //
    #ifdef debug_iterate_solution
    dmsg; 
    dmsg << "saveVTK: " << com_mod.saveVTK; 
    #endif

    if (com_mod.saveVTK) {
      l2 = ((cTS % com_mod.saveIncr) == 0);
      l3 = (cTS >= com_mod.saveATS);
      #ifdef debug_iterate_solution
      dmsg << "l2: " << l2; 
      dmsg << "l3: " << l3; 
      #endif

      if (l2 && l3) {
        output::output_result(simulation, com_mod.timeP, 3, iEqOld);
        bool lAvg = false;
        vtk_xml::write_vtus(simulation, An, Yn, Dn, lAvg);
      } else {
        output::output_result(simulation, com_mod.timeP, 2, iEqOld);
      }

    } else {
      output::output_result(simulation, com_mod.timeP, 2, iEqOld);
    }

    // [NOTE] Not implemented.
    //
    if (com_mod.pstEq) {
      //CALL OUTDNORM()
    }

    if (com_mod.ibFlag) {
      //CALL IB_OUTCPUT()
    }

    // Exiting outer loop if l1
    if (l1) {
      break;
    }

    // Solution is stored here before replacing it at next time step
    //
    Ao = An;
    Yo = Yn;

    if (com_mod.dFlag) {
      Do = Dn;
    }
    com_mod.cplBC.xo = com_mod.cplBC.xn;

  } // End of outer loop

  #ifdef debug_iterate_solution
  dmsg << "End of outer loop" << std::endl;
  #endif

  //#ifdef debug_iterate_solution
  //dmsg << "=======  Simulation Finished   ========== " << std::endl;
  //#endif
}


void run_simulation(Simulation* simulation)
{
  iterate_solution(simulation);
}


/// @brief Run a simulation from the command line using the name of a solver input 
/// XML file as an argument.
//
int main(int argc, char *argv[])
{
  if (argc != 2) {
    std::cout << "[svFSIplus:ERROR] The svFSIplus program requires the solver input XML file name as an argument." << std::endl;
    exit(1);
  }

  std::cout << std::scientific << std::setprecision(16);

  // Initialize MPI.
  //
  int mpi_rank, mpi_size;
  MPI_Init(&argc, &argv);
  MPI_Comm_rank(MPI_COMM_WORLD, &mpi_rank);
  MPI_Comm_size(MPI_COMM_WORLD, &mpi_size);
  //std::cout << "[svFSI] MPI rank: " << mpi_rank << std::endl;
  //std::cout << "[svFSI] MPI size: " << mpi_size << std::endl;

  // Create a Simulation object that stores all data structures for a simulation.
  //
  // The MPI prociess rank is set in the cmType::new_cm() method called
  // from the Simulation constructor. 
  //
  auto simulation = new Simulation();
  auto& cm = simulation->com_mod.cm;
  std::string file_name(argv[1]);

  #define n_debug_main
  #ifdef debug_main
  DebugMsg dmsg(__func__, cm.idcm());
  dmsg.banner();
  #endif

  // Iterate for restarting a simulation after remeshing. 
  //
  while (true) {

    // Read in the solver commands .xml file.
    //
    #ifdef debug_main
    dmsg << "Read files " << " ... ";
    #endif
    read_files(simulation, file_name);

    // Distribute data to processors.
    #ifdef debug_main
    dmsg << "Distribute data to processors " << " ... ";
    #endif
    distribute(simulation);

    // Initialize simulation data.
    //
    Vector<double> init_time(3);

    #ifdef debug_main
    dmsg << "Initialize " << " ... ";
    #endif
    initialize(simulation, init_time);

    #ifdef debug_main
    for (int iM = 0; iM < simulation->com_mod.nMsh; iM++) {
      dmsg << "---------- iM " << iM;
      dmsg << "msh[iM].nNo: " << simulation->com_mod.msh[iM].nNo;
      dmsg << "msh[iM].gnNo: " << simulation->com_mod.msh[iM].gnNo;
      dmsg << "msh[iM].nEl: " << simulation->com_mod.msh[iM].nEl;
      dmsg << "msh[iM].gnEl: " << simulation->com_mod.msh[iM].gnEl;
    }
    #endif

    // Run the simulation.
    run_simulation(simulation);

    #ifdef debug_main
    dmsg << "resetSim: " << simulation->com_mod.resetSim;
    #endif

    // Remesh and continue the simulation.
    //
    if (simulation->com_mod.resetSim) {
      #ifdef debug_main
      dmsg << "Calling remesh_restart" << " ..."; 
      #endif
      remesh::remesh_restart(simulation);
      #ifdef debug_main
      dmsg << "Continue the simulation " << " ";
      #endif
    } else {
      break;
    }

  }

  MPI_Finalize();
}
<|MERGE_RESOLUTION|>--- conflicted
+++ resolved
@@ -170,10 +170,7 @@
   bool exit_now = false;
   double elapsed_time = 0.0;
 
-<<<<<<< HEAD
-=======
   // Uncomment these two lines to enable writting values to a file.
->>>>>>> 7ea94aeb
   //Array<double>::write_enabled = true;
   //Array3<double>::write_enabled = true;
 
@@ -473,13 +470,8 @@
 
       ls_ns::ls_solve(com_mod, eq, incL, res);
 
-<<<<<<< HEAD
-      com_mod.R.write("R_solve"+ istr);
-      com_mod.Val.write("Val_solve"+ istr);
-=======
       com_mod.Val.write("Val_solve"+ istr);
       com_mod.R.write("R_solve"+ istr);
->>>>>>> 7ea94aeb
 
       // Solution is obtained, now updating (Corrector)
       //

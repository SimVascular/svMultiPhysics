--- conflicted
+++ resolved
@@ -1569,8 +1569,7 @@
     u[0] = u[0] + Nw(a)*yl(0,a);
     u[1] = u[1] + Nw(a)*yl(1,a);
     u[2] = u[2] + Nw(a)*yl(2,a);
-
-<<<<<<< HEAD
+    
     ux[0][0] += Nwx(0,a)*yl(0,a);
     ux[1][0] += Nwx(1,a)*yl(0,a);
     ux[2][0] += Nwx(2,a)*yl(0,a);
@@ -1601,38 +1600,6 @@
     uxx[1][2][0] += Nwxx(3,a)*yl(2,a);
     uxx[2][2][1] += Nwxx(4,a)*yl(2,a);
     uxx[0][2][2] += Nwxx(5,a)*yl(2,a);
-=======
-    ux(0,0) = ux(0,0) + Nwx(0,a)*yl(0,a);
-    ux(1,0) = ux(1,0) + Nwx(1,a)*yl(0,a);
-    ux(2,0) = ux(2,0) + Nwx(2,a)*yl(0,a);
-    ux(0,1) = ux(0,1) + Nwx(0,a)*yl(1,a);
-    ux(1,1) = ux(1,1) + Nwx(1,a)*yl(1,a);
-    ux(2,1) = ux(2,1) + Nwx(2,a)*yl(1,a);
-    ux(0,2) = ux(0,2) + Nwx(0,a)*yl(2,a);
-    ux(1,2) = ux(1,2) + Nwx(1,a)*yl(2,a);
-    ux(2,2) = ux(2,2) + Nwx(2,a)*yl(2,a);
-
-    uxx(0,0,0) = uxx(0,0,0) + Nwxx(0,a)*yl(0,a);
-    uxx(1,0,1) = uxx(1,0,1) + Nwxx(1,a)*yl(0,a);
-    uxx(2,0,2) = uxx(2,0,2) + Nwxx(2,a)*yl(0,a);
-    uxx(1,0,0) = uxx(1,0,0) + Nwxx(3,a)*yl(0,a);
-    uxx(2,0,1) = uxx(2,0,1) + Nwxx(4,a)*yl(0,a);
-    uxx(0,0,2) = uxx(0,0,2) + Nwxx(5,a)*yl(0,a);
-
-    uxx(0,1,0) = uxx(0,1,0) + Nwxx(0,a)*yl(1,a);
-    uxx(1,1,1) = uxx(1,1,1) + Nwxx(1,a)*yl(1,a);
-    uxx(2,1,2) = uxx(2,1,2) + Nwxx(2,a)*yl(1,a);
-    uxx(1,1,0) = uxx(1,1,0) + Nwxx(3,a)*yl(1,a);
-    uxx(2,1,1) = uxx(2,1,1) + Nwxx(4,a)*yl(1,a);
-    uxx(0,1,2) = uxx(0,1,2) + Nwxx(5,a)*yl(1,a);
-
-    uxx(0,2,0) = uxx(0,2,0) + Nwxx(0,a)*yl(2,a);
-    uxx(1,2,1) = uxx(1,2,1) + Nwxx(1,a)*yl(2,a);
-    uxx(2,2,2) = uxx(2,2,2) + Nwxx(2,a)*yl(2,a);
-    uxx(1,2,0) = uxx(1,2,0) + Nwxx(3,a)*yl(2,a);
-    uxx(2,2,1) = uxx(2,2,1) + Nwxx(4,a)*yl(2,a);
-    uxx(0,2,2) = uxx(0,2,2) + Nwxx(5,a)*yl(2,a);
->>>>>>> 17b4f7d7
   }
 
   double divU = ux[0][0] + ux[1][1] + ux[2][2];

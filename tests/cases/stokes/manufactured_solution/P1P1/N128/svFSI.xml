<?xml version="1.0" encoding="UTF-8" ?>
<svFSIFile version="0.1">

<GeneralSimulationParameters>
  <Continue_previous_simulation> 0 </Continue_previous_simulation>
  <Number_of_spatial_dimensions> 2 </Number_of_spatial_dimensions> 
  <Number_of_time_steps> 250 </Number_of_time_steps> 
  <Time_step_size> 0.002 </Time_step_size> 

  <Spectral_radius_of_infinite_time_step> 0.50 </Spectral_radius_of_infinite_time_step> 
  <Searched_file_name_to_trigger_stop> STOP_SIM </Searched_file_name_to_trigger_stop> 

  <Save_results_to_VTK_format> 1 </Save_results_to_VTK_format> 
  <Name_prefix_of_saved_VTK_files> result </Name_prefix_of_saved_VTK_files> 
  <Increment_in_saving_VTK_files> 250 </Increment_in_saving_VTK_files> 
  <Start_saving_after_time_step> 1 </Start_saving_after_time_step> 

  <Increment_in_saving_restart_files> 250 </Increment_in_saving_restart_files> 
  <Convert_BIN_to_VTK_format> 0 </Convert_BIN_to_VTK_format> 

  <Verbose> 1 </Verbose> 
  <Warning> 0 </Warning> 
  <Debug> 0 </Debug> 
</GeneralSimulationParameters>


<Add_mesh name="msh" > 
  <Mesh_file_path> ../mesh/N128/mesh-complete.mesh.vtu </Mesh_file_path>

  <Add_face name="bottom">
      <Face_file_path> ../mesh/N128/mesh-surfaces/bottom.vtp </Face_file_path>
  </Add_face>

  <Add_face name="top">
      <Face_file_path> ../mesh/N128/mesh-surfaces/top.vtp </Face_file_path>
  </Add_face>

  <Add_face name="left">
      <Face_file_path> ../mesh/N128/mesh-surfaces/left.vtp </Face_file_path>
  </Add_face>

  <Add_face name="right">
      <Face_file_path> ../mesh/N128/mesh-surfaces/right.vtp </Face_file_path>
  </Add_face>

</Add_mesh>

<Add_equation type="stokes" > 
   <Coupled> true </Coupled>
   <Min_iterations> 1 </Min_iterations>  
   <Max_iterations> 2 </Max_iterations> 
   <Tolerance> 1e-12 </Tolerance> 

   <Use_taylor_hood_type_basis> false </Use_taylor_hood_type_basis> 

   <Viscosity model="Constant" >
     <Value> 1.0 </Value>
   </Viscosity>

   <Momentum_stabilization_coefficient> 10.0 </Momentum_stabilization_coefficient> 

   <LS type="GMRES" >
<<<<<<< HEAD
      <Linear_algebra type="trilinos" >
         <Preconditioner> trilinos-ilut </Preconditioner>
      </Linear_algebra>
      <Tolerance> 1e-9 </Tolerance>
=======
      <!--Preconditioner> FSILS </Preconditioner!--> 
      <Preconditioner> Trilinos-ILUT </Preconditioner> 
      <Tolerance> 1e-12 </Tolerance>
>>>>>>> cf3422d0
      <Max_iterations> 100 </Max_iterations> 
      <Krylov_space_dimension> 50 </Krylov_space_dimension>
   </LS>

   <Output type="Spatial" >
      <Velocity> true </Velocity>
      <Pressure> true </Pressure>
      <Traction> true </Traction>
      <Vorticity> true</Vorticity>
      <Divergence> true</Divergence>
      <WSS> true </WSS>
   </Output>

   <Add_BF mesh="msh" > 
      <Type> vol </Type> 
      <Time_dependence> General </Time_dependence> 
      <Temporal_and_spatial_values_file_path> ../bforce/N128/bforce.dat  </Temporal_and_spatial_values_file_path> 
   </Add_BF> 

   <Add_BC name="left" > 
      <Type> Dir </Type> 
      <Time_dependence> General </Time_dependence> 
      <Temporal_and_spatial_values_file_path> ../bforce/N128/left_vbc.dat </Temporal_and_spatial_values_file_path> 
   </Add_BC> 

   <Add_BC name="right" > 
      <Type> Dir </Type> 
      <Time_dependence> General </Time_dependence> 
      <Temporal_and_spatial_values_file_path> ../bforce/N128/right_vbc.dat </Temporal_and_spatial_values_file_path> 
   </Add_BC> 

   <Add_BC name="top" > 
      <Type> Dir </Type> 
      <Time_dependence> General </Time_dependence> 
      <Temporal_and_spatial_values_file_path> ../bforce/N128/top_vbc.dat </Temporal_and_spatial_values_file_path> 
   </Add_BC> 

</Add_equation>

</svFSIFile>

<|MERGE_RESOLUTION|>--- conflicted
+++ resolved
@@ -60,16 +60,10 @@
    <Momentum_stabilization_coefficient> 10.0 </Momentum_stabilization_coefficient> 
 
    <LS type="GMRES" >
-<<<<<<< HEAD
       <Linear_algebra type="trilinos" >
          <Preconditioner> trilinos-ilut </Preconditioner>
       </Linear_algebra>
-      <Tolerance> 1e-9 </Tolerance>
-=======
-      <!--Preconditioner> FSILS </Preconditioner!--> 
-      <Preconditioner> Trilinos-ILUT </Preconditioner> 
       <Tolerance> 1e-12 </Tolerance>
->>>>>>> cf3422d0
       <Max_iterations> 100 </Max_iterations> 
       <Krylov_space_dimension> 50 </Krylov_space_dimension>
    </LS>

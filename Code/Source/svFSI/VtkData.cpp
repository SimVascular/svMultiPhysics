
#include "VtkData.h"
#include "Array.h"

#include <vtkDoubleArray.h>
#include "vtkCellData.h"
#include <vtkGenericCell.h>
#include <vtkIntArray.h>
#include <vtkPointData.h>
#include <vtkPolyData.h>
#include <vtkSmartPointer.h>
#include <vtkUnsignedCharArray.h>
#include <vtkUnstructuredGrid.h>
#include <vtkXMLPolyDataReader.h>
#include <vtkXMLPolyDataWriter.h>
#include <vtkXMLUnstructuredGridReader.h>
#include <vtkXMLUnstructuredGridWriter.h>
#include <string>
#include <map>

/////////////////////////////////////////////////////////////////
//        I n t e r n a l   I m p l e m e n t a t i o n        //
/////////////////////////////////////////////////////////////////

/////////////////////////////////////////////////////////////////
//                    V t k V t p D a t a                      //
/////////////////////////////////////////////////////////////////

//----------------
// VtkVtpDataImpl
//----------------
//
class VtkVtpData::VtkVtpDataImpl {
  public:
    VtkVtpDataImpl(); 
    void read_file(const std::string& file_name);
    void set_connectivity(const int nsd, const Array<int>& conn, const int pid);
    void set_point_data(const std::string& data_name, const Vector<int>& data);
    void set_points(const Array<double>& points);
    void write(const std::string& file_name);

    vtkSmartPointer<vtkPolyData> vtk_polydata;
    int num_elems;
    int np_elem;
    int num_points;
};

VtkVtpData::VtkVtpDataImpl::VtkVtpDataImpl()
{
  vtk_polydata = vtkSmartPointer<vtkPolyData>::New();
}

//-----------
// read_file
//-----------
//
void VtkVtpData::VtkVtpDataImpl::read_file(const std::string& file_name)
{
  auto reader = vtkSmartPointer<vtkXMLPolyDataReader>::New();
  reader->SetFileName(file_name.c_str());
  reader->Update();
  vtk_polydata= reader->GetOutput();
  num_elems = vtk_polydata->GetNumberOfCells();
  num_points = vtk_polydata->GetPoints()->GetNumberOfPoints();
  if (num_points == 0) {
    throw std::runtime_error("Error reading the VTK VTP file '" + file_name + "'.");
  }

  // Get the cell type.
  auto cell = vtkGenericCell::New();
  vtk_polydata->GetCell(0, cell);
  np_elem = cell->GetNumberOfPoints();
}

//------------------
// set_connectivity
//------------------
//
void VtkVtpData::VtkVtpDataImpl::set_connectivity(const int nsd, const Array<int>& conn, const int pid)
{
  //std::cout << "[VtkVtpData.set_connectivity] " << std::endl;
  //std::cout << "[VtkVtpData.set_connectivity] vtk_polydata: " << vtk_polydata << std::endl;
  //std::cout << "[VtkVtpData.set_connectivity] nsd: " << nsd << std::endl;
  int num_elems = conn.ncols();
  int np_elem = conn.nrows();
  unsigned char vtk_cell_type;
  //std::cout << "[VtkVtpData.set_connectivity] num_elems: " << num_elems << std::endl;
  //std::cout << "[VtkVtpData.set_connectivity] np_elem: " << np_elem << std::endl;

  if (nsd == 2) {
    if (np_elem == 4) {
      vtk_cell_type = VTK_QUAD;
    }
    else if (np_elem == 3) {
      vtk_cell_type = VTK_TRIANGLE;
    }

  } else if (nsd == 3) {
    if (np_elem == 4) {
      vtk_cell_type = VTK_QUAD;
    }
    else if (np_elem == 3) {
      vtk_cell_type = VTK_TRIANGLE;
      //std::cout << "[VtkVtpData.set_connectivity] vtk_cell_type = VTK_TRIANGLE " << std::endl;
    }
  }
  
  if (np_elem == 2) {
    vtk_cell_type = VTK_LINE;
  }

  auto elem_nodes = vtkSmartPointer<vtkIdList>::New();
  elem_nodes->Allocate(np_elem);
  elem_nodes->Initialize();
  elem_nodes->SetNumberOfIds(np_elem);

  auto elem_ids = vtkSmartPointer<vtkIntArray>::New();
  elem_ids->SetNumberOfComponents(1);
  elem_ids->Allocate(num_elems,1000);
  elem_ids->SetNumberOfTuples(num_elems);
  elem_ids->SetName("GlobalElementID");

  vtkSmartPointer<vtkCellArray> element_cells = vtkSmartPointer<vtkCellArray>::New();

  for (int i = 0; i < num_elems; i++) {
    //std::cout << "[VtkVtpData.set_connectivity] ---------- i " << i << std::endl;
    for (int j = 0; j < np_elem; j++) {
      //std::cout << "[VtkVtpData.set_connectivity] ----- j " << j << std::endl;
      //std::cout << "[VtkVtpData.set_connectivity] conn(j,i): " << conn(j,i) << std::endl;
      elem_nodes->SetId(j, conn(j,i));
    }
    element_cells->InsertNextCell(elem_nodes);
    //vtk_polydata->InsertNextCell(vtk_cell_type, elem_nodes);
    elem_ids->SetTuple1(i,i+1);
  }

  vtk_polydata->SetPolys(element_cells);
  vtk_polydata->GetCellData()->AddArray(elem_ids);
}

//----------------
// set_point_data
//----------------
//
void VtkVtpData::VtkVtpDataImpl::set_point_data(const std::string& data_name, const Vector<int>& data)
{
  int num_vals = data.size();
  auto data_array = vtkSmartPointer<vtkIntArray>::New();
  data_array->SetNumberOfComponents(1);
  data_array->Allocate(num_vals);
  data_array->SetName(data_name.c_str());

  for (int i = 0; i < num_vals; i++) {
    data_array->InsertNextTuple1(data(i));
  }

  vtk_polydata->GetPointData()->AddArray(data_array);
}

//------------
// set_points
//------------
// Set the 3D point (coordinate) data for the polydata.
//
void VtkVtpData::VtkVtpDataImpl::set_points(const Array<double>& points)
{
  //std::cout << "[VtkVtpData.set_points] vtk_polydata: " << vtk_polydata << std::endl;
  int num_coords = points.ncols();
  if (num_coords == 0) { 
    throw std::runtime_error("Error in VTK VTP set_points: the number of points is zero.");
  }
  //std::cout << "[VtkVtpData.set_points] num_coords: " << num_coords << std::endl;

  auto node_coords = vtkSmartPointer<vtkPoints>::New();
  node_coords->Allocate(num_coords, 1000);
  node_coords->SetNumberOfPoints(num_coords);

  auto node_ids = vtkSmartPointer<vtkIntArray>::New();
  node_ids->SetNumberOfComponents(1);
  node_ids->Allocate(num_coords,1000);
  node_ids->SetNumberOfTuples(num_coords);
  node_ids->SetName("GlobalNodeID");

  for (int i = 0; i < num_coords; i++ ) {
    node_coords->SetPoint(i, points(0,i), points(1,i), points(2,i));
    node_ids->SetTuple1(i,i+1);
  }

  vtk_polydata->SetPoints(node_coords);
  vtk_polydata->GetPointData()->AddArray(node_ids);
}

//--------
// write
//--------
//
void VtkVtpData::VtkVtpDataImpl::write(const std::string& file_name)
{
  //std::cout << "[VtkVtpData.write] file_name: " << file_name << std::endl;
  auto writer = vtkSmartPointer<vtkXMLPolyDataWriter>::New();
  writer->SetInputDataObject(vtk_polydata);
  writer->SetFileName(file_name.c_str());
  writer->Write();
}

/////////////////////////////////////////////////////////////////
//                    V t k V t u D a t a                      //
/////////////////////////////////////////////////////////////////

//----------------
// VtkVtuDataImpl
//----------------
//
class VtkVtuData::VtkVtuDataImpl {
  public:
    void create_grid();
    void read_file(const std::string& file_name);
    void set_connectivity(const int nsd, const Array<int>& conn, const int pid);

    void set_element_data(const std::string& data_name, const Array<double>& data);
    void set_element_data(const std::string& data_name, const Array<int>& data);

    void set_point_data(const std::string& data_name, const Array<double>& data);
    void set_point_data(const std::string& data_name, const Array<int>& data);
    void set_point_data(const std::string& data_name, const Vector<int>& data);

    void set_points(const Array<double>& points);
    void write(const std::string& file_name);

    template<typename T1, typename T2>
    void set_element_data(const std::string& data_name, const T1& data, T2& data_array)
    {
      int num_vals = data.ncols();
      int num_comp = data.nrows();
      data_array->SetNumberOfComponents(num_comp);
      data_array->Allocate(num_vals,1000);
      data_array->SetNumberOfTuples(num_vals);
      data_array->SetName(data_name.c_str());
      for (int i = 0; i < num_vals; i++) {
        for (int j = 0; j < num_comp; j++) {
          data_array->SetComponent(i, j, data(j,i));
        }
      }
      vtk_ugrid->GetCellData()->AddArray(data_array);
    };

    vtkSmartPointer<vtkUnstructuredGrid> vtk_ugrid;
    int num_elems;
    int np_elem;
    int num_points;
};

//-------------
// create_grid
//-------------
//
void VtkVtuData::VtkVtuDataImpl::create_grid()
{
  vtk_ugrid = vtkSmartPointer<vtkUnstructuredGrid>::New();
}

//-----------
// read_file
//-----------
//
void VtkVtuData::VtkVtuDataImpl::read_file(const std::string& file_name)
{
  auto reader = vtkSmartPointer<vtkXMLUnstructuredGridReader>::New();
  reader->SetFileName(file_name.c_str());
  reader->Update();
  vtk_ugrid = reader->GetOutput();
  num_elems = vtk_ugrid->GetNumberOfCells();
  num_points = vtk_ugrid->GetPoints()->GetNumberOfPoints();
  if (num_points == 0) {
    throw std::runtime_error("Error reading the VTK VTU file '" + file_name + "'.");
  }

  // Get the cell type.
  auto cell = vtkGenericCell::New();
  vtk_ugrid->GetCell(0, cell);
  np_elem = cell->GetNumberOfPoints();
}

//------------------
// set_connectivity
//------------------
//
void VtkVtuData::VtkVtuDataImpl::set_connectivity(const int nsd, const Array<int>& conn, const int pid)
{
  int num_elems = conn.ncols();
  int np_elem = conn.nrows();
  int num_coords = vtk_ugrid->GetPoints()->GetNumberOfPoints();
  unsigned char vtk_cell_type;
  //std::cout << "[VtkVtuData.set_connectivity] " << std::endl;
  //std::cout << "[VtkVtuData.set_connectivity] num_elems: " << num_elems << std::endl;
  //std::cout << "[VtkVtuData.set_connectivity] np_elem: " << np_elem << std::endl;
  //std::cout << "[VtkVtuData.set_connectivity] num_coords: " << num_coords << std::endl;

  if (nsd == 2) {
    if (np_elem == 4) {
      vtk_cell_type = VTK_QUAD;
<<<<<<< HEAD
      //std::cout << "[VtkVtuData.set_connectivity] vtk_cell_type: VTK_QUAD " << std::endl;
    } else if (np_elem == 3) {
      vtk_cell_type = VTK_TRIANGLE;
      //std::cout << "[VtkVtuData.set_connectivity] vtk_cell_type: VTK_TRIANGLE " << std::endl;
=======
    } else if (np_elem == 3) {
      vtk_cell_type = VTK_TRIANGLE;
>>>>>>> 9e55b894
    }

  } else if (nsd == 3) {
    if (np_elem == 4) {
      vtk_cell_type = VTK_TETRA;
      //std::cout << "[VtkVtuData.set_connectivity] vtk_cell_type: VTK_TETRA" << std::endl;
    }
    else if (np_elem == 8) {
      vtk_cell_type = VTK_HEXAHEDRON;
    }
    else if (np_elem == 10) {
      vtk_cell_type = VTK_HEXAHEDRON;
    }
  }
  
  if (np_elem == 2) {
    vtk_cell_type = VTK_LINE;
  }

  auto elem_nodes = vtkSmartPointer<vtkIdList>::New();
  elem_nodes->Allocate(np_elem);
  elem_nodes->Initialize();
  elem_nodes->SetNumberOfIds(np_elem);

  auto elem_ids = vtkSmartPointer<vtkIntArray>::New();
  elem_ids->SetNumberOfComponents(1);
  elem_ids->Allocate(num_elems,1000);
  elem_ids->SetNumberOfTuples(num_elems);
  elem_ids->SetName("GlobalElementID");

  //std::cout << "[VtkVtuData.set_connectivity] Set conn ... " << std::endl;

  for (int i = 0; i < num_elems; i++) {
    //std::cout << "[VtkVtuData.set_connectivity] " << i << ": ";
    for (int j = 0; j < np_elem; j++) {
      //std::cout << conn(j,i) << " "; 
      if ((conn(j,i) < 0) || (conn(j,i) >= num_coords)) {
        throw std::runtime_error("[VtkVtuData.set_connectivity] Element " + std::to_string(i+1) +
            " has the non-valid node ID " + std::to_string(conn(j,i)) + ".");
      }
      elem_nodes->SetId(j, conn(j,i));
    }
    //std::cout << std::endl; 
    vtk_ugrid->InsertNextCell(vtk_cell_type, elem_nodes);
    elem_ids->SetTuple1(i,i+1);
  }

  vtk_ugrid->GetCellData()->AddArray(elem_ids);
}

//------------------
// set_element_data
//------------------
//
/*
void VtkVtuData::VtkVtuDataImpl::set_element_data(const std::string& data_name, const Array<double>& data)
{
  int num_vals = data.num_cols();
  int num_comp = data.num_rows();

  auto data_array = vtkSmartPointer<vtkDoubleArray>::New();
  data_array->SetNumberOfComponents(num_comp);
  data_array->Allocate(num_vals,1000);
  data_array->SetNumberOfTuples(num_vals);
  data_array->SetName(data_name.c_str());

  for (int i = 0; i < num_vals; i++) {
    for (int j = 0; j < num_comp; j++) {
      data_array->SetComponent(i, j, data(j,i));
    }
  }

  vtk_ugrid->GetCellData()->AddArray(data_array);
}

//------------------
// set_element_data
//------------------
//
void VtkVtuData::VtkVtuDataImpl::set_element_data(const std::string& data_name, const Array<int>& data)
{
  int num_vals = data.num_cols();
  int num_comp = data.num_rows();

  auto data_array = vtkSmartPointer<vtkIntArray>::New();
  data_array->SetNumberOfComponents(num_comp);
  data_array->Allocate(num_vals,1000);
  data_array->SetNumberOfTuples(num_vals);
  data_array->SetName(data_name.c_str());

  for (int i = 0; i < num_vals; i++) {
    for (int j = 0; j < num_comp; j++) {
      data_array->SetComponent(i, j, data(j,i));
    }
  }

  vtk_ugrid->GetCellData()->AddArray(data_array);
}
*/

//----------------
// set_point_data
//----------------
//
void VtkVtuData::VtkVtuDataImpl::set_point_data(const std::string& data_name, const Array<double>& data)
{
  int num_vals = data.ncols();
  int num_comp = data.nrows();

  auto data_array = vtkSmartPointer<vtkDoubleArray>::New();
  data_array->SetNumberOfComponents(num_comp);
  data_array->Allocate(num_vals,1000);
  data_array->SetNumberOfTuples(num_vals);
  data_array->SetName(data_name.c_str());

  for (int i = 0; i < num_vals; i++) {
    for (int j = 0; j < num_comp; j++) {
      data_array->SetComponent(i, j, data(j,i));
    }
  }

  vtk_ugrid->GetPointData()->AddArray(data_array);
}

void VtkVtuData::VtkVtuDataImpl::set_point_data(const std::string& data_name, const Array<int>& data)
{
  int num_vals = data.ncols();
  int num_comp = data.nrows();

  auto data_array = vtkSmartPointer<vtkIntArray>::New();
  data_array->SetNumberOfComponents(num_comp);
  data_array->Allocate(num_vals,1000);
  data_array->SetNumberOfTuples(num_vals);
  data_array->SetName(data_name.c_str());

  for (int i = 0; i < num_vals; i++) {
    for (int j = 0; j < num_comp; j++) {
      data_array->SetComponent(i, j, data(j,i));
    }
  }

  vtk_ugrid->GetPointData()->AddArray(data_array);
}

void VtkVtuData::VtkVtuDataImpl::set_point_data(const std::string& data_name, const Vector<int>& data)
{
  throw std::runtime_error("[VtkVtuData] set_point_data for Vector<int> not implemented.");
}

//------------
// set_points
//------------
// Set the 3D points (coordinates) data for the unstructured grid.
//
void VtkVtuData::VtkVtuDataImpl::set_points(const Array<double>& points)
{
  int num_coords = points.ncols();
  auto node_coords = vtkSmartPointer<vtkPoints>::New();
  node_coords->Allocate(num_coords ,1000);
  node_coords->SetNumberOfPoints(num_coords);
  //std::cout << "[VtkVtuData.set_points] " << std::endl;
  //std::cout << "[VtkVtuData.set_points] num_coords: " << num_coords << std::endl;

  auto node_ids = vtkSmartPointer<vtkIntArray>::New();
  node_ids->SetNumberOfComponents(1);
  node_ids->Allocate(num_coords,1000);
  node_ids->SetNumberOfTuples(num_coords);
  node_ids->SetName("GlobalNodeID");

  for (int i = 0; i < num_coords; i++ ) {
    node_coords->SetPoint(i, points(0,i), points(1,i), points(2,i)); 
    node_ids->SetTuple1(i,i+1);
  }

  vtk_ugrid->SetPoints(node_coords);
  vtk_ugrid->GetPointData()->AddArray(node_ids);
}

//--------
// write
//--------
//
void VtkVtuData::VtkVtuDataImpl::write(const std::string& file_name)
{
  auto writer = vtkSmartPointer<vtkXMLUnstructuredGridWriter>::New();
  writer->SetInputDataObject(vtk_ugrid);
  writer->SetFileName(file_name.c_str());
  writer->Write();
}

/////////////////////////////////////////////////////////////////
//          V t k D a t a     I m p l e m e n t a t i o n      //
/////////////////////////////////////////////////////////////////

//---------
// VtkData
//---------
//
VtkData::VtkData()
{
}

VtkData::~VtkData()
{
}

//---------------
// create_reader
//---------------
//
VtkData* VtkData::create_reader(const std::string& file_name)
{
  auto file_ext = file_name.substr(file_name.find_last_of(".") + 1);
  if (file_ext == "vtp") {
    return new VtkVtpData(file_name);
  } else if (file_ext == "vtu") {
    return new VtkVtuData(file_name);
  }
}

//---------------
// create_writer
//---------------
//
VtkData* VtkData::create_writer(const std::string& file_name)
{
  auto file_ext = file_name.substr(file_name.find_last_of(".") + 1);
  bool reader = false;
  if (file_ext == "vtp") {
    return new VtkVtpData(file_name, reader);
  } else if (file_ext == "vtu") {
    return new VtkVtuData(file_name, reader);
  }
}

//void VtkData::write(const std::string& file_name)
//{
//}

/////////////////////////////////////////////////////////////////
//      V t k V t p D a t a     I m p l e m e n t a t i o n    //
/////////////////////////////////////////////////////////////////

//------------
// VtkVtpData
//------------
//
VtkVtpData::VtkVtpData()
{
  impl = new VtkVtpDataImpl;
}

VtkVtpData::VtkVtpData(const std::string& file_name, bool reader)
{
  this->file_name = file_name;
  impl = new VtkVtpDataImpl;
  if (reader) {
    read_file(file_name); 
   }
}

VtkVtpData::~VtkVtpData()
{
  delete impl;
}

//------------------
// get_connectivity
//------------------
//
Array<int> VtkVtpData::get_connectivity()
{
  int num_elems = impl->num_elems; 
  int np_elem = impl->np_elem; 
  Array<int> conn(np_elem, num_elems);

  auto cell = vtkGenericCell::New();
  for (int i = 0; i < num_elems; i++) {
    impl->vtk_polydata->GetCell(i, cell);
    auto num_cell_pts = cell->GetNumberOfPoints();
    for (int j = 0; j < num_cell_pts; j++) {
      auto id = cell->PointIds->GetId(j);
      conn(j,i) = id;
    }
  }

  return  conn;
}

//---------------------
// get_copy_point_data
//---------------------
// Copy an array of point data from an polydata mesh into the given Array.
//
void VtkVtpData::copy_point_data(const std::string& data_name, Array<double>& mesh_data)
{
  auto vtk_data = vtkDoubleArray::SafeDownCast(impl->vtk_polydata->GetPointData()->GetArray(data_name.c_str()));
  if (vtk_data == nullptr) { 
    return;
  }

  int num_data = vtk_data->GetNumberOfTuples();
  if (num_data == 0) { 
    return; 
  }

  int num_comp = vtk_data->GetNumberOfComponents();

  // Set the data.
  for (int i = 0; i < num_data; i++) {
    auto tuple = vtk_data->GetTuple(i);
    for (int j = 0; j < num_comp; j++) {
      mesh_data(j, i) = tuple[j];
    }
  }
}

void VtkVtpData::copy_point_data(const std::string& data_name, Vector<double>& mesh_data)
{
  auto vtk_data = vtkDoubleArray::SafeDownCast(impl->vtk_polydata->GetPointData()->GetArray(data_name.c_str()));
  if (vtk_data == nullptr) { 
    return;
  }

  int num_data = vtk_data->GetNumberOfTuples();
  if (num_data == 0) { 
    return; 
  }

  int num_comp = vtk_data->GetNumberOfComponents();

  // Set the data.
  for (int i = 0; i < num_data; i++) {
    mesh_data(i) = vtk_data->GetValue(i);
  }
}

//-------------
// copy_points 
//-------------
// Copy points into the given array.
//
void VtkVtpData::copy_points(Array<double>& points)
{
  auto vtk_points = impl->vtk_polydata->GetPoints();
  auto num_points = vtk_points->GetNumberOfPoints();
  Array<double> points_array(3, num_points);

  double point[3];
  for (int i = 0; i < num_points; i++) {
    vtk_points->GetPoint(i, point);
    points(0,i) = point[0];
    points(1,i) = point[1];
    points(2,i) = point[2];
  }

  return;
}

//----------------
// get_point_data
//----------------
// Get an array of point data from an unstructured grid.
//
Array<double> VtkVtpData::get_point_data(const std::string& data_name)
{
  auto vtk_data = vtkDoubleArray::SafeDownCast(impl->vtk_polydata->GetPointData()->GetArray(data_name.c_str()));
  if (vtk_data == nullptr) { 
    return Array<double>();
  }

  int num_data = vtk_data->GetNumberOfTuples();
  if (num_data == 0) { 
    return Array<double>();
  }

  int num_comp = vtk_data->GetNumberOfComponents();

  // Set the data.
  Array<double> data(num_data, num_comp);
  for (int i = 0; i < num_data; i++) {
    auto tuple = vtk_data->GetTuple(i);
    for (int j = 0; j < num_comp; j++) {
      data(i, j) = tuple[j];
    }
  }

  return data;
}

//----------------
// get_point_data
//----------------
// Get an array of point data from an unstructured grid.
//
Array<double> VtkVtpData::get_points()
{
  auto vtk_points = impl->vtk_polydata->GetPoints();
  auto num_points = vtk_points->GetNumberOfPoints();
  Array<double> points_array(3, num_points);

  double point[3];
  for (int i = 0; i < num_points; i++) {
    vtk_points->GetPoint(i, point);
    points_array(0,i) = point[0];
    points_array(1,i) = point[1];
    points_array(2,i) = point[2];
  }

  return points_array;
}

//----------------
// has_point_data
//----------------
//
bool VtkVtpData::has_point_data(const std::string& data_name)
{
  int num_arrays = impl->vtk_polydata->GetPointData()->GetNumberOfArrays();

  for (int i = 0; i < num_arrays; i++) {
    if (!strcmp(impl->vtk_polydata->GetPointData()->GetArrayName(i), data_name.c_str())) {
      return true;
    }
  }

  return false;
}

//-----------
// num_elems
//-----------
//
int VtkVtpData::num_elems() 
{ 
  return impl->num_elems; 
}

int VtkVtpData::np_elem() 
{ 
  return impl->np_elem; 
}

int VtkVtpData::num_points() 
{ 
  return impl->num_points; 
}

//-----------
// read_file
//-----------
//
void VtkVtpData::read_file(const std::string& file_name) 
{ 
  impl->read_file(file_name); 
}

//------------------
// set_connectivity
//------------------
//
void VtkVtpData::set_connectivity(const int nsd, const Array<int>& conn, const int pid)
{
  impl->set_connectivity(nsd, conn, pid);
}

//------------------
// set_element_data
//------------------
//
void VtkVtpData::set_element_data(const std::string& data_name, const Array<double>& data)
{
  throw std::runtime_error("[VtkVtpData] set_element_data not implemented.");
}

void VtkVtpData::set_element_data(const std::string& data_name, const Array<int>& data) 
{
  throw std::runtime_error("[VtkVtpData] set_element_data not implemented.");
}

//----------------
// set_point_data
//-----------------
//
void VtkVtpData::set_point_data(const std::string& data_name, const Array<double>& data)
{
  throw std::runtime_error("[VtkVtpData] set_point_data for Array<double> not implemented.");
}

void VtkVtpData::set_point_data(const std::string& data_name, const Array<int>& data)
{
  throw std::runtime_error("[VtkVtpData] set_point_data Array<int> not implemented.");
}

void VtkVtpData::set_point_data(const std::string& data_name, const Vector<int>& data)
{
  impl->set_point_data(data_name, data);
}

//------------
// set_points
//------------
//
void VtkVtpData::set_points(const Array<double>& points)
{
  impl->set_points(points);
}

//-------
// write
//-------
//
void VtkVtpData::write()
{
  impl->write(file_name);
}

/////////////////////////////////////////////////////////////////
//      V t k V t u D a t a     I m p l e m e n t a t i o n    //
/////////////////////////////////////////////////////////////////

//------------
// VtkVtuData
//------------
//
VtkVtuData::VtkVtuData()
{
  impl = new VtkVtuDataImpl;
}

VtkVtuData::VtkVtuData(const std::string& file_name, bool reader)
{
  this->file_name = file_name;
  impl = new VtkVtuDataImpl;
  if (reader) {
    read_file(file_name); 
  } else {
    impl->create_grid();
  }
}

VtkVtuData::~VtkVtuData()
{
  delete impl;
}

Array<int> VtkVtuData::get_connectivity()
{
  int num_elems = impl->num_elems; 
  int np_elem = impl->np_elem; 

  Array<int> conn(np_elem, num_elems);

  auto cell = vtkGenericCell::New();
  for (int i = 0; i < num_elems; i++) {
    impl->vtk_ugrid->GetCell(i, cell);
    auto num_cell_pts = cell->GetNumberOfPoints();
    for (int j = 0; j < num_cell_pts; j++) {
      auto id = cell->PointIds->GetId(j);
      conn(j,i) = id;
    }
  }
  return conn;
}

//---------------------
// get_copy_point_data
//---------------------
// Copy an array of point data from an unstructured grid into the given Array.
//
void VtkVtuData::copy_point_data(const std::string& data_name, Array<double>& mesh_data)
{

  auto vtk_data = vtkDoubleArray::SafeDownCast(impl->vtk_ugrid->GetPointData()->GetArray(data_name.c_str()));
  if (vtk_data == nullptr) { 
    return;
  }

  int num_data = vtk_data->GetNumberOfTuples();
  if (num_data == 0) { 
    return; 
  }

  int num_comp = vtk_data->GetNumberOfComponents();

  // Set the data.
  for (int i = 0; i < num_data; i++) {
    auto tuple = vtk_data->GetTuple(i);
    for (int j = 0; j < num_comp; j++) {
      mesh_data(j, i) = tuple[j];
    }
  }
}

void VtkVtuData::copy_point_data(const std::string& data_name, Vector<double>& mesh_data)
{
  auto vtk_data = vtkDoubleArray::SafeDownCast(impl->vtk_ugrid->GetPointData()->GetArray(data_name.c_str()));
  if (vtk_data == nullptr) {
    return;
  }

  int num_data = vtk_data->GetNumberOfTuples();
  if (num_data == 0) {
    return;
  }

  int num_comp = vtk_data->GetNumberOfComponents();

  // Set the data.
  for (int i = 0; i < num_data; i++) {
    mesh_data[i] = vtk_data->GetValue(i);
  }
}

//----------------
// has_point_data
//----------------
//
bool VtkVtuData::has_point_data(const std::string& data_name)
{
  int num_arrays = impl->vtk_ugrid->GetPointData()->GetNumberOfArrays();

  for (int i = 0; i < num_arrays; i++) {
    if (!strcmp(impl->vtk_ugrid->GetPointData()->GetArrayName(i), data_name.c_str())) {
      return true;
    }
  }

  return false;
}

//----------------
// get_point_data
//----------------
// Get an array of point data from an unstructured grid.
//
Array<double> VtkVtuData::get_point_data(const std::string& data_name)
{
  auto vtk_data = vtkDoubleArray::SafeDownCast(impl->vtk_ugrid->GetPointData()->GetArray(data_name.c_str()));
  if (vtk_data == nullptr) { 
    return Array<double>();
  }

  int num_data = vtk_data->GetNumberOfTuples();
  if (num_data == 0) { 
    return Array<double>();
  }

  int num_comp = vtk_data->GetNumberOfComponents();

  // Set the data.
  Array<double> data(num_data, num_comp);
  for (int i = 0; i < num_data; i++) {
    auto tuple = vtk_data->GetTuple(i);
    for (int j = 0; j < num_comp; j++) {
      data(i, j) = tuple[j];
    }
  }

  return data;
}

//------------
// get_points
//------------
//
Array<double> VtkVtuData::get_points()
{
  auto vtk_points = impl->vtk_ugrid->GetPoints();
  auto num_points = vtk_points->GetNumberOfPoints();
  Array<double> points_array(3, num_points);

  double point[3];
  for (int i = 0; i < num_points; i++) {
    vtk_points->GetPoint(i, point);
    points_array(0,i) = point[0];
    points_array(1,i) = point[1];
    points_array(2,i) = point[2];
  }

  return points_array;
}

//-----------
// num_elems
//-----------
//
int VtkVtuData::num_elems() 
{ 
  return impl->num_elems; 
}

int VtkVtuData::np_elem() 
{ 
  return impl->np_elem; 
}

int VtkVtuData::num_points() 
{ 
  return impl->num_points; 
}

//-----------
// read_file
//-----------
//
void VtkVtuData::read_file(const std::string& file_name) 
{ 
  impl->read_file(file_name); 
}

//------------------
// set_connectivity
//------------------
//
void VtkVtuData::set_connectivity(const int nsd, const Array<int>& conn, const int pid)
{
  impl->set_connectivity(nsd, conn, pid);
}

//------------------
// set_element_data
//------------------
//
void VtkVtuData::set_element_data(const std::string& data_name, const Array<double>& data)
{
  auto data_array = vtkSmartPointer<vtkDoubleArray>::New();
  impl->set_element_data(data_name, data, data_array); 
  //impl->set_element_data(data_name, data);
}

void VtkVtuData::set_element_data(const std::string& data_name, const Array<int>& data)
{
  auto data_array = vtkSmartPointer<vtkIntArray>::New();
  impl->set_element_data(data_name, data, data_array); 
  //impl->set_element_data(data_name, data);
}

//----------------
// set_point_data
//----------------
//
void VtkVtuData::set_point_data(const std::string& data_name, const Array<double>& data)
{
  impl->set_point_data(data_name, data);
}

void VtkVtuData::set_point_data(const std::string& data_name, const Array<int>& data)
{
  impl->set_point_data(data_name, data);
}

void VtkVtuData::set_point_data(const std::string& data_name, const Vector<int>& data)
{
  impl->set_point_data(data_name, data);
}

//------------
// set_points
//------------
//
void VtkVtuData::set_points(const Array<double>& points)
{
  impl->set_points(points);
}

//-------
// write
//-------
//
void VtkVtuData::write()
{
  impl->write(file_name);
}
<|MERGE_RESOLUTION|>--- conflicted
+++ resolved
@@ -299,15 +299,9 @@
   if (nsd == 2) {
     if (np_elem == 4) {
       vtk_cell_type = VTK_QUAD;
-<<<<<<< HEAD
-      //std::cout << "[VtkVtuData.set_connectivity] vtk_cell_type: VTK_QUAD " << std::endl;
+
     } else if (np_elem == 3) {
       vtk_cell_type = VTK_TRIANGLE;
-      //std::cout << "[VtkVtuData.set_connectivity] vtk_cell_type: VTK_TRIANGLE " << std::endl;
-=======
-    } else if (np_elem == 3) {
-      vtk_cell_type = VTK_TRIANGLE;
->>>>>>> 9e55b894
     }
 
   } else if (nsd == 3) {

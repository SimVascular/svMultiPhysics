--- conflicted
+++ resolved
@@ -62,15 +62,10 @@
    </Output>
 
    <LS type="CG" >
-<<<<<<< HEAD
       <Linear_algebra type="fsils" >
          <Preconditioner> rcs </Preconditioner>
       </Linear_algebra>
-      <Tolerance> 1e-6 </Tolerance>
-=======
-      <Preconditioner> RCS </Preconditioner> 
       <Tolerance> 1e-12 </Tolerance>
->>>>>>> cf3422d0
    </LS>
 
    <Add_BC name="left" > 

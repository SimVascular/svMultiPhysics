--- conflicted
+++ resolved
@@ -191,17 +191,13 @@
 // initiator_step
 //------------------------
 void Integrator::initiator_step() {
-<<<<<<< HEAD
-  pici(Ag_, Yg_, Dg_);
-=======
   #define n_debug_integrator_step
   #ifdef debug_integrator_step
   DebugMsg dmsg(__func__, simulation_->com_mod.cm.idcm());
   dmsg << "Initiator step ..." << std::endl;
   #endif
 
-  pic::pici(simulation_, Ag_, Yg_, Dg_);
->>>>>>> 7065339e
+  pici(Ag_, Yg_, Dg_);
 
   // Debug output
   Ag_.write("Ag_pic" + istr_);
@@ -271,15 +267,13 @@
   auto& com_mod = simulation_->com_mod;
   auto& cm_mod = simulation_->cm_mod;
 
-<<<<<<< HEAD
-  auto& Yn = Yn_;
-=======
   #define n_debug_integrator_step
   #ifdef debug_integrator_step
   DebugMsg dmsg(__func__, com_mod.cm.idcm());
   dmsg << "Apply boundary conditions ..." << std::endl;
   #endif
->>>>>>> 7065339e
+
+  auto& Yn = Yn_;
 
   Yg_.write("Yg_vor_neu" + istr_);
   Dg_.write("Dg_vor_neu" + istr_);
@@ -341,17 +335,13 @@
 bool Integrator::corrector_and_check_convergence() {
   auto& com_mod = simulation_->com_mod;
 
-<<<<<<< HEAD
-  picc();
-=======
   #define n_debug_integrator_step
   #ifdef debug_integrator_step
   DebugMsg dmsg(__func__, com_mod.cm.idcm());
   dmsg << "Update corrector ..." << std::endl;
   #endif
 
-  pic::picc(simulation_);
->>>>>>> 7065339e
+  picc();
 
   // Debug output
   Yn_.write("Yn_picc" + istr_);

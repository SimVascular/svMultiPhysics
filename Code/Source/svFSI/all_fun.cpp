/**
 * Copyright (c) Stanford University, The Regents of the University of California, and others.
 *
 * All Rights Reserved.
 *
 * See Copyright-SimVascular.txt for additional details.
 *
 * Permission is hereby granted, free of charge, to any person obtaining
 * a copy of this software and associated documentation files (the
 * "Software"), to deal in the Software without restriction, including
 * without limitation the rights to use, copy, modify, merge, publish,
 * distribute, sublicense, and/or sell copies of the Software, and to
 * permit persons to whom the Software is furnished to do so, subject
 * to the following conditions:
 *
 * The above copyright notice and this permission notice shall be included
 * in all copies or substantial portions of the Software.
 *
 * THIS SOFTWARE IS PROVIDED BY THE COPYRIGHT HOLDERS AND CONTRIBUTORS "AS
 * IS" AND ANY EXPRESS OR IMPLIED WARRANTIES, INCLUDING, BUT NOT LIMITED
 * TO, THE IMPLIED WARRANTIES OF MERCHANTABILITY AND FITNESS FOR A
 * PARTICULAR PURPOSE ARE DISCLAIMED. IN NO EVENT SHALL THE COPYRIGHT OWNER
 * OR CONTRIBUTORS BE LIABLE FOR ANY DIRECT, INDIRECT, INCIDENTAL, SPECIAL,
 * EXEMPLARY, OR CONSEQUENTIAL DAMAGES (INCLUDING, BUT NOT LIMITED TO,
 * PROCUREMENT OF SUBSTITUTE GOODS OR SERVICES; LOSS OF USE, DATA, OR
 * PROFITS; OR BUSINESS INTERRUPTION) HOWEVER CAUSED AND ON ANY THEORY OF
 * LIABILITY, WHETHER IN CONTRACT, STRICT LIABILITY, OR TORT (INCLUDING
 * NEGLIGENCE OR OTHERWISE) ARISING IN ANY WAY OUT OF THE USE OF THIS
 * SOFTWARE, EVEN IF ADVISED OF THE POSSIBILITY OF SUCH DAMAGE.
 */

#include "all_fun.h"

#include "fsils_api.hpp"
#include "mat_fun.h"
#include "nn.h"
#include "utils.h"

#include <bitset>
#include <math.h>

namespace all_fun {

//--------------
// aspect_ratio
//--------------
//
double aspect_ratio(ComMod& com_mod, const int nDim, const int eNoN, const Array<double>& x)
{
  Array<int> rowM(eNoN,eNoN-1); 
  Array<int> colM(nDim,nDim-1);

  Vector<double> s(eNoN);
  Array<double> Dsub(nDim,nDim); 
  Vector<double> detD(nDim);

  if (nDim == 2) {
    for (int a = 0; a < eNoN; a++) {
      int ap = a + 1;
      if (a == eNoN-1) {
        ap = 0;
      }
      auto x_diff = x.col(a) - x.col(ap);
      s(a) = sqrt( x_diff * x_diff );
    }

  // This is only for tri and tets so for nDim=3 eNoN=4.
  //
  } else if (nDim == 3) {
    Array<int> rowM{ {0, 1, 2}, {0, 1, 3}, {0, 2, 3}, {1, 2, 3} }; 
    Array<int> colM{ {0, 1}, {1, 2}, {2, 0} };

    for (int a = 0; a < eNoN; a++) {
      for (int b = 0; b < nDim; b++) {
        Dsub = 1.0;

        for (int i = 0; i < eNoN-1; i++) {
          int irow = rowM(a,i);
          for (int j = 0; j < nDim-1; j++) {
            int icol = colM(b,j);
            Dsub(i,j) = x(icol,irow);
          } 
        } 
        detD(b) = mat_fun::mat_det(Dsub,nDim);
      } 
      s(a) = 0.5 * sqrt(detD * detD);
    } 
  }

  return s.max() / s.min();
}

//-------
// commu
//-------
//
void commu(const ComMod& com_mod, Vector<double>& U)
{
  if (com_mod.cm.seq()) {
    return;
  }

  if (U.size() != com_mod.lhs.nNo) {
    throw std::runtime_error("COMMU is only specified for vector with size nNo");
  }

  U = mkc(com_mod, U);

  fsi_linear_solver::fsils_commus(com_mod.lhs, U);
  //CALL FSILS_COMMUS(lhs, U)

  mkci(com_mod, U);
  //CALL MKCI(U)
}

//-------
// commu
//-------
//
void commu(const ComMod& com_mod, Array<double>& U)
{
  if (com_mod.cm.seq()) {
    return;
  }

  int m = U.nrows();
  if (U.ncols() != com_mod.lhs.nNo) {
    throw std::runtime_error("COMMU is only specified for vector with size nNo");
  }

  U = mkc(com_mod, U);

  fsi_linear_solver::fsils_commuv(com_mod.lhs, m, U);

  mkci(com_mod, U);

  //U = MKC(U)
  //CALL FSILS_COMMUV(lhs, m, U)
  //CALL MKCI(U)

}

/// @brief This function returns the domain that an element of a mesh belongs to
///
/// Reproduces 'FUNCTION DOMAIN(lM, iEq, e)' defined in ALLFUN.f.
//
int domain(const ComMod& com_mod, const mshType& lM, const int iEq, const int e)
{
  int domain_id = -1;
  auto& eq = com_mod.eq[iEq];

  // Domain Id of -1 counts for the entire domain
  //
  for (int iDmn = 0; iDmn < eq.nDmn; iDmn++) {
    domain_id = iDmn;
    if (eq.dmn[iDmn].Id == -1) {
      return domain_id;
    }
  }

  if (lM.eId.size() == 0) { 
    throw std::runtime_error("eId is not allocated");
  }

  for (int iDmn = 0; iDmn < eq.nDmn; iDmn++) {
    domain_id = iDmn;
    if (utils::btest(lM.eId[e], eq.dmn[iDmn].Id)) {
      return domain_id;
    }
  }

  return domain_id;
}

/// @brief Find the face ID and mesh ID based on the face name.
//
void find_face(const std::vector<mshType>& mesh_list, const std::string& faceName, int& iM, int& iFa)
{
  iFa = -1;
  iM = -1;

  for (int mi = 0; mi < mesh_list.size(); mi++) { 
    auto& mesh = mesh_list[mi];
    for (int fi = 0; fi < mesh.nFa; fi++) {
      auto& face = mesh.fa[fi];
      if (face.name == faceName) {
        iM = mi;
        iFa = fi;
        return;
      }
    }
  }

  if (iM == -1) {
    throw std::runtime_error("Can't find face named '" + faceName + "' from defined mesh names."); 
  }
}

/// @brief Find the mesh ID based on the mesh name.
//
void find_msh(const std::vector<mshType>& mesh_list, const std::string& mesh_name, int& iM)
{
  iM = -1;
  
  for (int i = 0; i < mesh_list.size(); i++) {
    if (mesh_list[i].name == mesh_name) { 
      iM = i;
      break;
    }
  }
}

/// @brief Reproduces 'FUNCTION GLOBALRV(lM, U)' defined in ALLFUN.f.
//
Array<double> 
global(const ComMod& com_mod, const CmMod& cm_mod, const mshType& lM, const Array<double>& U)
{
  auto& cm = com_mod.cm;

  #define n_debug_global_rv
  #ifdef debug_global_rv 
  DebugMsg dmsg(__func__, cm.idcm());
  dmsg.banner();
  #endif

  int m = U.nrows();
  #ifdef debug_global_rv 
  dmsg << "m: " << m;
  dmsg << "U.ncols(): " << U.ncols();
  dmsg << "lM.nNo: " << lM.nNo;
  dmsg << "lM.gnNo: " << lM.gnNo;
  dmsg << "lM.nEl: " << lM.nEl;
  #endif 

  if (U.ncols() != lM.nNo) {
    throw std::runtime_error("GLOBAL is only specified for array with columns size nNo");
  }

  if (cm.seq()) {
    return U;
  }

  Array<double> result;
  Vector<int> sCount(cm.np()); 
  Vector<int> disp(cm.np());
  Array<double> ienU(m*lM.eNoN, lM.nEl);
  Array<double> gienU;

  if (cm.mas(cm_mod)) {
    gienU.resize(m*lM.eNoN, lM.gnEl); 
    result.resize(m,lM.gnNo);
   } else {
  }

  for (int e = 0; e < lM.nEl; e++) {
    for (int a = 0; a < lM.eNoN; a++) {
      int Ac = lM.IEN(a,e);
      Ac = lM.lN(Ac);
      for (int i = 0; i < m; i++) {
        ienU(m*a+i,e) = U(i,Ac);
      }
    }
  }

  int a = lM.eNoN*m;

  for (int i = 0; i < cm.np(); i++) {
    disp(i) = lM.eDist(i)*a;
    sCount(i) = lM.eDist(i+1)*a - disp(i);
    #ifdef debug_global_rv 
    dmsg << ">>> i: " << i;
    dmsg << "  disp(i): " << disp(i);
    dmsg << "  sCount(i): " << sCount(i);
    #endif
  }

  MPI_Gatherv(ienU.data(), lM.nEl*a, cm_mod::mpreal, gienU.data(), sCount.data(), disp.data(), cm_mod::mpreal, cm_mod.master, cm.com());

  // If a slave process return an empty result.
  if (cm.slv(cm_mod)) {
    return result;
  }

  for (int e = 0; e < lM.gnEl; e++) {
    for (int a = 0; a < lM.eNoN; a++) {
      int Ac = lM.gIEN(a,e);
      for (int i = 0; i < m; i++) {
        result(i,Ac) = gienU(m*a+i,e);
      }
    }
  }

  return result;
}

/// @brief This routine integrate an equation over a particular domain
///
/// Replicates 'FUNCTION vInteg(dId, s, l, u, pFlag)' defined in ALLFUN.f.
//
double integ(const ComMod& com_mod, const CmMod& cm_mod, int dId, const Array<double>& s, int l, int u, bool pFlag)
{
  using namespace consts;

  #define n_debug_integ_v
  #ifdef debug_integ_v
  DebugMsg dmsg(__func__, com_mod.cm.idcm());
  dmsg.banner();
  dmsg << "dId: " << dId;
  dmsg << "l: " << l;
  dmsg << "pFlag: " << pFlag;
  #endif

  int nNo = s.ncols();
  int tnNo = com_mod.tnNo;
  bool ibFlag = com_mod.ibFlag;

  if (nNo != tnNo) {
    if (ibFlag) {
      if (nNo != com_mod.ib.tnNo) {
          throw std::runtime_error("Incompatible vector size in vInteg");
      }
    } else { 
      throw std::runtime_error("Incompatible vector size in vInteg");
    } 
  }

  #ifdef debug_integ_v
  dmsg << "tnNo: " << tnNo;
  dmsg << "nNo: " << nNo;
  #endif

  bool flag = pFlag; 
  if (l != u) {
    throw std::runtime_error("Incompatible spatial output setting and element type");
  }

  bool isIB = false;
  if (ibFlag) {
    if (nNo == com_mod.ib.tnNo) {
      isIB = true;
    }
  } 

  double result = 0.0; 
  int nsd = com_mod.nsd;
  auto& ib = com_mod.ib;
  fsType fs;

  if (!isIB) {
    for (int iM = 0; iM < com_mod.nMsh; iM++) {
      auto& msh = com_mod.msh[iM];
      int insd = nsd;
      if (msh.lShl) insd = nsd-1;
      if (msh.lFib) insd = 1;

      // Update pressure function space for Taylor-Hood type element

      if (flag && (com_mod.msh[iM].nFs == 2)) {
        fs.nG    = msh.fs[1].nG;
        fs.eType = msh.fs[1].eType;
        fs.lShpF = msh.fs[1].lShpF;
        fs.eNoN  = msh.fs[1].eNoN;

        fs.w.resize(fs.nG); 
        fs.N.resize(fs.eNoN,fs.nG); 
        fs.Nx.resize(nsd,fs.eNoN,fs.nG);

        if (fs.eType != ElementType::NRB) {
          fs.w  = msh.fs[1].w;
          fs.N  = msh.fs[1].N;
          fs.Nx = msh.fs[1].Nx;
        }

      } else { 
        fs.nG    = msh.fs[0].nG;
        fs.eType = msh.fs[0].eType;
        fs.lShpF = msh.fs[0].lShpF;
        fs.eNoN  = msh.fs[0].eNoN;

        fs.w.resize(fs.nG); 
        fs.N.resize(fs.eNoN,fs.nG); 
        fs.Nx.resize(nsd,fs.eNoN,fs.nG);

        if (fs.eType != ElementType::NRB) {
          fs.w  = msh.fs[0].w;
          fs.N  = msh.fs[0].N;
          fs.Nx = msh.fs[0].Nx;
        }
      }
      int eNoN = fs.eNoN;

      Array<double> xl(nsd,eNoN); 
      Array<double> Nxi(insd,eNoN); 
      Array<double> Nx(insd,eNoN); 
      Vector<double> sl(eNoN); 
      Array<double> tmps(nsd,insd);
      Array<double> tmp(nsd,nsd);

      for (int e = 0; e < msh.nEl; e++) {
        if (dId > 0 &&  msh.eId.size() != 0) {
          if (!utils::btest(msh.eId(e),dId)) {
            continue;
          }
        }

        // Updating the shape functions, if this is a NURB
        //
        // [TODO:DaveP] not implemented. 
        //
        if (msh.eType == ElementType::NRB) {
          //CALL NRBNNX(msh(iM), e)
          fs.w  = msh.w;
          fs.N  = msh.N;
          fs.Nx = msh.Nx;
        }

        int ibl = 0;
        for (int a = 0; a < eNoN; a++) { 
          int Ac = msh.IEN(a,e);
          xl.set_col(a, com_mod.x.col(Ac));

          if (com_mod.mvMsh) {
            for (int i = 0; i < nsd; i++) { 
              xl(i,a) += com_mod.Do(i+nsd+1,Ac);
            }
          }

          if (l == u) {
            sl(a) = s(l,Ac);
          } else { 
            auto rows = s.col(Ac, {l,u});
            sl(a) = sqrt(utils::norm(rows));
          }
          ibl = ibl + com_mod.iblank(Ac);
        }

        if (ibl == eNoN) {
          continue;
        }

        double Jac = 0.0;

        for (int g = 0; g < fs.nG; g++) {
          Nxi = fs.Nx.slice(g);

          if (g == 0 || !fs.lShpF) {
            if (msh.lShl) {
              Vector<double> nV(nsd);
              nn::gnns(nsd, eNoN, Nxi, xl, nV, tmps, tmps);
              Jac  = sqrt(utils::norm(nV));
            } else { 
              nn::gnn(eNoN, nsd, insd, Nxi, xl, Nx, Jac, tmp);
            }
          }

          if (utils::is_zero(Jac)) {
            throw std::runtime_error("Jac < 0 for element: " + std::to_string(e) + ")");
          }
          double sHat = 0.0;

          for (int a = 0; a < eNoN; a++) {
            int Ac = msh.IEN(a,e);
            sHat = sHat + sl(a)*fs.N(a,g);
          }
          result += fs.w(g) * Jac * sHat;
        }
      }
    }

  } else { 

    for (int iM = 0; iM < ib.nMsh; iM++) {
      int eNoN = ib.msh[iM].eNoN;
      int insd = nsd;

      Array<double> xl(nsd,eNoN); 
      Array<double> Nxi(insd,eNoN); 
      Array<double> Nx(insd,eNoN); 
      Vector<double> sl(eNoN); 
      Array<double> tmps(nsd,insd);
      Array<double> tmp(nsd,nsd);

      for (int e = 0; e < ib.msh[iM].nEl; e++) {
        if (dId > 0 && ib.msh[iM].eId.size() != 0) {
          if (!utils::btest(ib.msh[iM].eId(e),dId)) {
            continue;
          }
        }

        // Updating the shape functions, if this is a NURB
        // [TODO:DaveP] not implemented. 
        if (ib.msh[iM].eType == ElementType::NRB) {
          //CALL NRBNNX(ib.msh(iM), e)
        }

        for (int a = 0; a < eNoN; a++) {
          int Ac = ib.msh[iM].IEN(a,e);
          for (int i = 0; i < nsd; i++) { 
            xl(i,a) = ib.x(i,Ac) + ib.Ubo(i,Ac);
          }

          if (l == u) {
            sl(a) = s(l,Ac);
          } else { 
            auto rows = s.col(Ac, {l,u});
            sl(a) = sqrt(utils::norm(rows));
          }
        }

        for (int g = 0; g < ib.msh[iM].nG; g++) {
          double Jac = 0.0;
          Nxi = ib.msh[iM].Nx.slice(g);
          if (g == 0 ||  !ib.msh[iM].lShpF) {
            nn::gnn(eNoN, nsd, insd, Nxi, xl, Nx, Jac, tmp);
          }
          double sHat = 0.0;

          for (int a = 0; a < eNoN; a++) {
            int Ac = ib.msh[iM].IEN(a,e);
            sHat = sHat + sl(a)*ib.msh[iM].N(a,g);
          }
          result += ib.msh[iM].w(g)*Jac*sHat;
        }
      }
    }
  }

  if (com_mod.cm.seq() || isIB) {
    return result;
  }

  result = com_mod.cm.reduce(cm_mod, result);
  return result;
}

/// @brief This routine integrate s over the surface faId.
///
/// Reproduces 'FUNCTION IntegS(lFa, s, pflag)'.
//
double integ(const ComMod& com_mod, const CmMod& cm_mod, const faceType& lFa, const Vector<double>& s, bool pFlag)
{
  using namespace consts;
  #define n_debug_integ_s
  #ifdef debug_integ_s
  DebugMsg dmsg(__func__, com_mod.cm.idcm());
  dmsg.banner();
  dmsg << "lFa.iM: " << lFa.iM+1;
  dmsg << "lFa.name: " << lFa.name;
  dmsg << "lFa.eType: " << lFa.eType;
  #endif 
  std::cout << "Integrate with Flag" << std::endl;
  bool flag = pFlag; 
  int nsd = com_mod.nsd;
  int insd = nsd - 1;

  if (com_mod.msh[lFa.iM].lShl) {
    insd = insd - 1;
  }

  if (com_mod.msh[lFa.iM].lFib) {
    insd = 0;
  }

  int nNo = s.size();
  #ifdef debug_integ_s
  dmsg << "nNo: " << nNo;
  dmsg << "insd: " << insd;
  dmsg << "flag: " << flag;
  #endif

  if (nNo != com_mod.tnNo) {
    if (com_mod.ibFlag) {
      if (nNo != com_mod.ib.tnNo) {
        throw std::runtime_error("Incompatible vector size in Integ");
      }
    } else {
      throw std::runtime_error("Incompatible vector size in vInteg");
    }
  }

  bool isIB = false;

  if (com_mod.ibFlag) {
    if (nNo == com_mod.ib.tnNo) {
      isIB = true;
    }
  }

  // Update pressure function space for Taylor-Hood element
  //
  fsType fs;

  if (flag) {
    if (lFa.nFs != 2) {
      throw std::runtime_error("Incompatible boundary integral function call and face element type");
    }

    fs.nG    = lFa.fs[1].nG;
    fs.eType = lFa.fs[1].eType;
    fs.lShpF = lFa.fs[1].lShpF;
    fs.eNoN  = lFa.fs[1].eNoN;

    fs.w.resize(fs.nG); 
    fs.N.resize(fs.eNoN,fs.nG); 
    fs.Nx.resize(insd,fs.eNoN,fs.nG);

    if (fs.eType != ElementType::NRB) {
      fs.w  = lFa.fs[1].w;
      fs.N  = lFa.fs[1].N;
      fs.Nx = lFa.fs[1].Nx;
    }
  } else {
    fs.nG    = lFa.fs[0].nG;
    fs.eType = lFa.fs[0].eType;
    fs.lShpF = lFa.fs[0].lShpF;
    fs.eNoN  = lFa.fs[0].eNoN;

    fs.w.resize(fs.nG); 
    fs.N.resize(fs.eNoN,fs.nG); 
    fs.Nx.resize(insd,fs.eNoN,fs.nG);

    if (fs.eType != ElementType::NRB) {
      fs.w  = lFa.fs[0].w;
      fs.N  = lFa.fs[0].N;
      fs.Nx = lFa.fs[0].Nx;
    }
  }

  #ifdef debug_integ_s
  dmsg << "fs.nG: " << fs.nG;
  dmsg << "fs.eType: " << fs.eType;
  dmsg << "fs.w: " << fs.w;
  #endif
  double result = 0.0;

  std::cout << "lFa.gN" << std::endl;
  std::cout << lFa.gN << std::endl;
  std::cout << "lFa.gE" << std::endl;
  std::cout << lFa.gE << std::endl;
  std::cout << "lFa.IEN" << std::endl;
  for (int i = 0; i < lFa.nEl; i++) {
      std::cout << i << " - ";
      for (int j = 0; j < lFa.eNoN; j++) {
          std::cout << lFa.IEN(j, i) << " ";
      }
      std::cout << std::endl;
  }
  std::cout << std::endl;
  std::cout << "msh.IEN" << std::endl;
  for (int i = 0; i < com_mod.msh[lFa.iM].nEl; i++) {
      std::cout << i << " - ";
      for (int j = 0; j < com_mod.msh[lFa.iM].eNoN; j++) {
          std::cout << com_mod.msh[lFa.iM].IEN(j,i) << " ";
      }
    std::cout << std::endl;
  }


  for (int e = 0; e < lFa.nEl; e++) {
    // [TODO:DaveP] not implemented.
    if (lFa.eType == ElementType::NRB) {
      if (!isIB) {
        //CALL NRBNNXB(msh(lFa.iM), lFa, e)
      } else {
        //CALL NRBNNXB(ib.msh(lFa.iM), lFa, e)
      }
      fs.w  = lFa.w;
      fs.N  = lFa.N;
      fs.Nx = lFa.Nx;
    }

    for (int g = 0; g < fs.nG; g++) {
      Vector<double> n(nsd);
      if (!isIB) {
        auto Nx = fs.Nx.slice(g);
        nn::gnnb(com_mod, lFa, e, g, nsd, insd, fs.eNoN, Nx, n);
      }

      double Jac = sqrt(utils::norm(n));

      // Calculating the function value
      double sHat = 0.0;
      for (int a = 0; a < fs.eNoN; a++) {
        int Ac = lFa.IEN(a,e);
        sHat = sHat + s(Ac)*fs.N(a,g);
      }

      // Now integrating
      result = result + Jac*fs.w(g)*sHat;
     }
  }

  if (com_mod.cm.seq() || isIB) {
    return result; 
  }

  result = com_mod.cm.reduce(cm_mod, result);
  return result; 
}

/// @brief This routine integrate s over the surface faId. 
///
/// Reproduces 'FUNCTION IntegV(lFa, s)'
//
double integ(const ComMod& com_mod, const CmMod& cm_mod, const faceType& lFa, const Array<double>& s)
{
  using namespace consts;

  #define n_debug_integ_V
  #ifdef debug_integ_V
  DebugMsg dmsg(__func__, com_mod.cm.idcm());
  dmsg.banner();
  #endif

  auto& cm = com_mod.cm;
  int nsd = com_mod.nsd;
  int insd = nsd - 1;
  int tnNo = com_mod.tnNo;

  if (s.nrows() != nsd) {
    throw std::runtime_error("Incompatible vector size in integ");
  }

  int nNo = s.ncols();
  #ifdef debug_integ_V
  dmsg << "nNo: " << nNo;
  dmsg << "nsd: " << nsd;
  #endif

  if (nNo != tnNo) {
    if (com_mod.ibFlag) {
      if (nNo != com_mod.ib.tnNo) {
        throw std::runtime_error("Incompatible vector size in integ");
      }
    } else {
      throw std::runtime_error("Incompatible vector size in integ");
    }
  }

  bool isIB = false;
  if (com_mod.ibFlag) {
    if (nNo ==  com_mod.ib.tnNo) {
      isIB = true;
    }
  }

  double result =  0.0;
  for (int e = 0; e < lFa.nEl; e++) {
    //dmsg << "----- e " << e+1 << " -----";
    //  Updating the shape functions, if this is a NURB
    if (lFa.eType == ElementType::NRB) {
      if (!isIB) {
         //CALL NRBNNXB(msh(lFa.iM), lFa, e)
      } else {
         //CALL NRBNNXB(ib.msh(lFa.iM), lFa, e)
      }
    }

    for (int g = 0; g < lFa.nG; g++) {
      //dmsg << ">>> g: " << g+1;
      Vector<double> n(nsd);
      if (!isIB) {
        auto Nx = lFa.Nx.slice(g);
        nn::gnnb(com_mod, lFa, e, g, nsd, nsd-1, lFa.eNoN, Nx, n);
        //CALL GNNB(lFa, e, g, nsd-1, lFa.eNoN, lFa.Nx(:,:,g), n)
      } else {
        //CALL GNNIB(lFa, e, g, n)
      }

      //  Calculating the function value
      //
      double sHat = 0.0;

      for (int a = 0; a < lFa.eNoN; a++) {
        int Ac = lFa.IEN(a,e);
        for (int i = 0; i < nsd; i++) {
          sHat = sHat + lFa.N(a,g) * s(i,Ac) * n(i);
          //dmsg << "s(i,Ac): " << s(i,Ac);
        }
      }

      //  Now integrating
      //dmsg << "sHat: " << sHat;
      //dmsg << "lFa.w(g): " << lFa.w(g);
      result = result + lFa.w(g) * sHat;
    }
  }

  if (cm.seq() || isIB) {
    return result; 
  }

  result = cm.reduce(cm_mod, result);

  return result; 
}

/// @brief This routine integrate s(l:u,:) over the surface faId.
///
/// Note that 'l' seems to be a length and 'uo' an offset. 'l' should never be 0.
///
/// Reproduces 'FUNCTION IntegG(lFa, s, l, uo, THflag)'.
//
double integ(const ComMod& com_mod, const CmMod& cm_mod, const faceType& lFa, const Array<double>& s, const int l, int uo, bool THflag)
{
  using namespace consts;

  #define n_debug_integ_g
  #ifdef debug_integ_g
  DebugMsg dmsg(__func__, com_mod.cm.idcm());
  dmsg.banner();
  dmsg << "l: " << l;
  dmsg << "uo: " << uo;
  #endif

  auto& cm = com_mod.cm;
  int nsd = com_mod.nsd;
  int insd = nsd - 1;
  int tnNo = com_mod.tnNo;

  int u = l;
  if (uo != -1) { 
    u = uo;
  }

  bool flag = THflag; 
  int nNo = s.ncols();

  if (nNo != tnNo) {
    if (com_mod.ibFlag) {
      if (nNo != com_mod.tnNo) { 
        throw std::runtime_error("Incompatible vector size in integ");
      }
    } else {
      throw std::runtime_error("Incompatible vector size in integ");
    }
  }

  double result = 0.0; 

  if (u-l+1 == nsd) {
     Array<double> vec(nsd,nNo);
     for (int a = 0; a < nNo; a++) {
       for (int i = 0; i < nsd; i++) {
         vec(i,a) = s(i+l-1,a);                 
       }
     }
     result = integ(com_mod, cm_mod, lFa, vec);

  } else if (l == u) {
     Vector<double> sclr(nNo);
     for (int a = 0; a < nNo; a++) {
        sclr(a) = s(l-1,a);
     }
     result = integ(com_mod, cm_mod, lFa, sclr, flag);
  } else {
    throw std::runtime_error("Unexpected dof in integ");
  }

  return result; 
}


bool is_domain(const ComMod& com_mod, const eqType& eq, const int node, const consts::EquationType phys)
{
  bool result = false;

  // Single domain is assumed and we only need to check that
  //
  if (eq.nDmn == 1) {
    if (eq.dmn[0].phys == phys) {
      result = true;
    } 

  // Domain partition is expected
  //
  } else { 
    if (com_mod.dmnId.size() == 0) {
      throw std::runtime_error("Domain partitioning info is not provided.");
    }
    //  IF (.NOT.ALLOCATED(dmnId)) err = "Domain partitioning info "// 2      "is not provided"

    for (int iDmn = 0; iDmn < eq.nDmn; iDmn++) {
      if (eq.dmn[iDmn].phys == phys) {
        if (utils::btest(com_mod.dmnId(node),eq.dmn[iDmn].Id)) {
          result = true;
          break;
        }
      }
    }
  }

  return result;
}


/// @brief Computes the JACOBIAN of an element.
//
double jacobian(ComMod& com_mod, const int nDim, const int eNoN, const Array<double>& x, const Array<double>&Nxi)
{
  double Jac = 0.0;
  Array<double> xXi(nDim,nDim);

  for (int a = 0; a < eNoN; a++) {
    xXi.set_col(0, xXi.col(0) + x.col(a) * Nxi(0,a));
    xXi.set_col(1, xXi.col(1) + x.col(a) * Nxi(1,a));
    // xXi(:,1) = xXi(:,1) + (x(:,a) * Nxi(1,a))
    // xXi(:,2) = xXi(:,2) + (x(:,a) * Nxi(2,a))

    if (nDim == 3) {
      xXi.set_col(2, xXi.col(2) + x.col(a) * Nxi(2,a));
      //xXi(:,3) = xXi(:,3) + (x(:,a) * Nxi(3,a))
    }
  }

  Jac = mat_fun::mat_det(xXi,nDim);
  //Jac = MAT_DET(xXi,nDim)

  return Jac;
}

<<<<<<< HEAD

=======
//----------
// local
//----------

    Vector<double> //kmenon_perfusion
    local(const ComMod& com_mod, const CmMod& cm_mod, const cmType& cm, Vector<double>& U)
    {
        Vector<double> local_vector;

        if (com_mod.ltg.size() == 0) {
            throw std::runtime_error("ltg is not set yet");
        }

        if (cm.mas(cm_mod)) {
            if (U.size() != com_mod.gtnNo) {
                throw std::runtime_error("local_rs is only specified for vector with size gtnNo");
            }
        }

        if (cm.seq()) {
            local_vector.resize(com_mod.gtnNo);
            local_vector = U;
            return local_vector;
        }

        local_vector.resize(com_mod.tnNo);
        Vector<double> tmpU(com_mod.gtnNo);

        if (cm.mas(cm_mod)) {
            tmpU = U;
        }

        cm.bcast(cm_mod, tmpU);

        for (int a = 0; a < com_mod.tnNo; a++) {
            int Ac = com_mod.ltg[a];
            local_vector[a] = tmpU[Ac];
        }

        return local_vector;
    }

//-------
// local
//-------
//
>>>>>>> 0858ce09
Vector<int> 
local(const ComMod& com_mod, const CmMod& cm_mod, const cmType& cm, Vector<int>& U)
{
  Vector<int> local_vector;

  if (com_mod.ltg.size() == 0) {
    throw std::runtime_error("ltg is not set yet");
  }

  if (cm.mas(cm_mod)) {
    if (U.size() != com_mod.gtnNo) {
      throw std::runtime_error("local_is is only specified for vector with size gtnNo");
    }
  }

  if (cm.seq()) {
    local_vector.resize(com_mod.gtnNo);
    local_vector = U;
    return local_vector; 
  }

  local_vector.resize(com_mod.tnNo); 
  Vector<int> tmpU(com_mod.gtnNo);

  if (cm.mas(cm_mod)) {
    tmpU = U;
  }

  cm.bcast(cm_mod, tmpU);

  for (int a = 0; a < com_mod.tnNo; a++) {
    int Ac = com_mod.ltg[a];
    local_vector[a] = tmpU[Ac];
  }

  return local_vector;
}


Array<double> 
local(const ComMod& com_mod, const CmMod& cm_mod, const cmType& cm, Array<double>& U)
{
  //int task_id = cm.idcm();
  //std::string msg_prefix = std::string("[local_rv:") + std::to_string(task_id) + "] ";
  //dmsg;
  //dmsg << "========== local_rv ==========";

  if (com_mod.ltg.size() == 0) {
    throw std::runtime_error("ltg is not set yet");
  }

  Array<double> local_array; 
  int m;

  if (cm.mas(cm_mod)) {
    m = U.nrows();
    if (U.ncols() != com_mod.gtnNo) {
      throw std::runtime_error("local_rv is only specified for vector with size gtnNo");
    }
  }

  if (cm.seq()) {
    local_array.resize(m, com_mod.gtnNo);
    local_array = U;
    return local_array; 
  }

  cm.bcast(cm_mod, &m);

  local_array.resize(m, com_mod.tnNo); 
  Vector<double> tmpU(m * com_mod.gtnNo);
  //ALLOCATE(LOCALRV(m,tnNo), tmpU(m*gtnNo))

  if (cm.mas(cm_mod)) {
    for (int a = 0; a < com_mod.gtnNo; a++) {
      int s = m * a;
      int e = m * (a + 1);
      for (int i = 0; i < U.nrows(); i++) {
        tmpU(i+s) = U(i, a);
      }
      // tmpU(s:e) = U(:,a)
    }
  }

  cm.bcast(cm_mod, tmpU);

  //dmsg << "Compute local_rv ";

  for (int a = 0; a < com_mod.tnNo; a++) {
    int Ac = com_mod.ltg[a];
    int s = m * Ac;
    int e = m * (Ac+1);
    //if (a < 5) dmsg << "localrv Ac: " << Ac;
    // int s  = m * (Ac-1) + 1;
    // int e  = m * Ac;
    // LOCALRV(:,a) = tmpU(s:e)
    // if (a < 5) dmsg << "localrv s and e: " << s << " " << e;
    //if (a < 5) dmsg << "localrv a: " << a;
    for (int i = 0; i < m; i++) {
      //if (a < 5) dmsg << "localrv tmpU(i+s): " << tmpU(i+s);
      local_array(i,a) = tmpU(i+s);
      //if (a < 5) dmsg << "localrv (i,a): " << local_array(i,a);
    }
  }

  return local_array;
}


Vector<double> 
mkc(const ComMod& com_mod, Vector<double>& U)
{
  if (U.size() != com_mod.lhs.nNo) {
    throw std::runtime_error("MKC is only specified for vector with size nNo");
  }

  Vector<double> result(com_mod.lhs.nNo);

  if (com_mod.cm.seq()) {
    result = U;
  } else {  
    for (int a = 0; a < com_mod.lhs.nNo; a++) {
      result(com_mod.lhs.map(a)) = U(a);
    }
  }

  return result;
}

Array<double> 
mkc(const ComMod& com_mod, Array<double>& U)
{
  int m = U.nrows();
  if (U.ncols() != com_mod.lhs.nNo) {
    throw std::runtime_error("MKC is only specified for vector with size nNo");
  }

  Array<double> result(m, com_mod.lhs.nNo);

  if (com_mod.cm.seq()) {
    result = U;
  } else {
    for (int a = 0; a < com_mod.lhs.nNo; a++) {
      for (int i = 0; i < m; i++) {
        result(i, com_mod.lhs.map(a)) = U(i, a);
      }
    }
  }

  return result;
}


void mkci(const ComMod& com_mod, Vector<double>& U)
{
  if (com_mod.cm.seq()) {
    return;
  }

  if (U.size() != com_mod.lhs.nNo) {
    throw std::runtime_error("MKC is only specified for vector with size nNo");
  }

  Vector<double> tmp(com_mod.lhs.nNo);
  tmp = U;

  for (int a = 0; a < com_mod.lhs.nNo; a++) {
    U(a) = tmp(com_mod.lhs.map(a));
  }
}

void mkci(const ComMod& com_mod, Array<double>& U)
{
  if (com_mod.cm.seq()) {
    return;
  }

  auto& lhs = com_mod.lhs;
  int nNo = lhs.nNo;
  int m = U.nrows();

  if (U.ncols() != nNo) {
    throw std::runtime_error("MKC is only specified for vector with size nNo");
  }

  Array<double> tmp(m, nNo);
  tmp = U;

  for (int a = 0; a < nNo; a++) {
    for (int i = 0; i < m; i++) {
      U(i,a) = tmp(i,lhs.map(a));
    } 
  }
}

/// @brief Set domain ID to a given number for the entire or a range of elements in a mesh.
//
void set_dmn_id(mshType& mesh, const int iDmn, const int ifirst, const int ilast)
{
  int first = 0;
  if (ifirst != consts::int_inf) {
    first = ifirst;
  }
  if ((first < 0) || (first > mesh.gnEl-1)) {
    throw std::runtime_error("Setting domain ID with a start element range " + std::to_string(first) + ".");
  }

  int last = mesh.gnEl - 1;
  if (ilast != consts::int_inf) {
    last = ilast;
  }
  if ((last < first) || (last > mesh.gnEl-1)) {
    throw std::runtime_error("Setting domain ID with a end element range " + std::to_string(last) + ".");
  }

  if (mesh.eId.size() == 0) {
    mesh.eId = Vector<int>(mesh.gnEl);
  }

  //std::cout << "[set_dmn_id] first: " << first << std::endl;

  // Set the iDimn'th bit for each element ID.
  for (int e = first; e <= last; e++) {
    mesh.eId[e] |= 1UL << iDmn;
  }
}

/// @brief Computes the Skewness of an element.
//
double skewness(ComMod& com_mod, const int nDim, const int eNoN, const Array<double>& x)
{
  Vector<double> coeff;

  if (nDim == 2) {
    coeff.set_values({1.0, -1.0, 1.0, -1.0});
  } else {
    coeff.set_values({1.0, 1.0, -1.0, 1.0, 1.0});
  }

  Array<double> Dmat(eNoN,nDim+2);
  Dmat = 1.0;
  Array<double> Dsub(eNoN,nDim+1);

  for (int a = 0; a < eNoN; a++) {
    auto col = x.col(a);
    Dmat(a,0) = col * col;

    for (int i = 0; i < nDim; i++) {
      Dmat(a, i+1) = x(i,a);
    }
  }

  Vector<double> detD(nDim+2);

  for (int j = 0; j < nDim+2; j++) {
    int cnt = 0;
    for (int i = 0; i < nDim+2; i++) {
      if (i == j) {
        continue;
      }
      Dsub.set_col(cnt, Dmat.col(i));
      cnt = cnt + 1;
    }
    detD(j) = coeff(j) * mat_fun::mat_det(Dsub,nDim+1);
  }

  double circumRad = 0.0; 
  for (int i = 0; i < nDim; i++) {
    circumRad += detD(i+1)*detD(i+1);
  }
  circumRad = sqrt(circumRad - 4.0*detD(0)*detD(nDim+1)) / (2.0*fabs(detD(0)));

  double integ_eq, integ_el;

  if (nDim == 2) {
    integ_eq = 0.25 * sqrt(27.0) * circumRad*circumRad;
    integ_el = 0.5 * fabs(detD(0));
  } else if (nDim == 3) {
    integ_eq = 80.0 * pow(circumRad,3.0) / sqrt(243.0);
    integ_el = fabs(detD(0)) / 6.0;
  }

  return fabs(integ_eq - integ_el) / integ_eq;
}


/// @brief Spliting "m" jobs between "n" workers. "b" contains amount of jobs
/// and "A" will store the distribution of jobs
///
/// A(nMsh, num_proc)
///
/// b(nMsh)
///
/// n = nMsh
///
/// m = num_proc
///
/// Replicates 'RECURSIVE SUBROUTINE SPLITJOBS(m, n, A, b)' in ALLFUN.f.
//
void split_jobs(int tid, int m, int n, Array<double>& A, Vector<double>& b)
{
  #define n_debug_split_jobs
  #ifdef debug_split_jobs
  DebugMsg dmsg(__func__, tid);
  dmsg.banner();
  dmsg << "m: " << m;
  dmsg << "n: " << n;
  dmsg << "b: " << b;
  #endif

  if ((m <= 0) || (n <= 0)) {
    return;
  }

  // Single worker, but multiple jobs.
  //
  if (n == 1) {
    #ifdef debug_split_jobs
    dmsg << "n == 1  " << " ";
    #endif
    int j = 0;
    for (int i = 0; i < m; i++) {
      A(i,j) = b[i];
      #ifdef debug_split_jobs
      dmsg << "n=1 A(i,0): " << A(i,0);
      #endif
    }
    return;
  }

  // Multiple workers, but a single job.
  //
  if (m == 1) {
    #ifdef debug_split_jobs
    dmsg << "m == 1  " << " ";
    #endif
    int i = 0;
    for (int j = 0; j < n; j++) {
      A(i,j) = b[i] / static_cast<double>(n); 
      #ifdef debug_split_jobs
      dmsg << "m=1 A(i,j): " << A(i,j);
      #endif
    }
    return;
  }

  // Multiple workers and multiple jobs
  // This is the initial guess for nl, nr
  int nl  = n / 2;
  int nr  = n - nl;

  // This is the total amount of work
  double sb  = b.sum();

  // The work that suppose to be done by "l"
  double sbl = sb * static_cast<double>(nl) / static_cast<double>(n); 
  #ifdef debug_split_jobs
  dmsg << "nl: " << nl;
  dmsg << "nr: " << nr;
  dmsg << "sb: " << sb;
  dmsg << "sbl: " << sbl;
  #endif

  double sl = 0.0;
  int ival = 0;
  for (int i = 0; i < m; i++) {
    if (sl + b[i] > sbl) {
      ival = i;
      break;
    }
    sl = sl + b[i];
  }

  double optsl = fabs(sl - sbl);
  int ml = ival;
  #ifdef debug_split_jobs
  dmsg;
  dmsg << "optsl: " << optsl;
  dmsg << "ml: " << ml;
  dmsg;
  dmsg << "Set j ... " << " ";
  #endif

  int j = -1;

  for (int i = ml; i < m; i++) {
    #ifdef debug_split_jobs
    dmsg << "---- i " << i;
    #endif
    if (fabs(sl + b[i] - sbl) < optsl) {
      j = i;
      optsl = fabs(sl + b[i] - sbl);
      #ifdef debug_split_jobs
      dmsg << "j: " << j;
      dmsg << "optsl: " << optsl;
      #endif
    }
  }

  if (j !=  -1) {
    ml = ml + 1;
  }

  int mr = m - ml;
  Vector<double> bl(ml); 
  Vector<double> br(mr);

  #ifdef debug_split_jobs
  dmsg;
  dmsg << "j: " << j;
  dmsg << "mr: " << mr;
  dmsg << "ml: " << ml;
  #endif

  if (j != -1) {
    for (int i = 0; i < ml; i++) {
      bl[i] = b[i];
    }
    bl[ml-1] = b[j];
    int k = 0;
    for (int i = ml-1; i < m; i++) {
      if (i == j) {
        continue; 
      }
      br[k] = b[i];
      k = k + 1;
    }
  } else { 
    for (int i = 0; i < ml; i++) {
      bl[i] = b[i];
    }
    for (int i = ml, j = 0; i < m; i++, j++) {
      br[j] = b[i];
    }
  }

  nl = round(static_cast<double>(n) * bl.sum() / sb);
  if (nl == 0) {
    nl = 1;
  }
  if (nl == n) { 
    nl = n - 1;
  }
  nr = n - nl;

  #ifdef debug_split_jobs
  dmsg << "  " << " ";
  dmsg << "nl: " << nl;
  dmsg << "nr: " << nr;
  dmsg << "  " << " ";
  dmsg << "Allocate Al: ml: " << ml;
  dmsg << "             nl: " << nl;
  dmsg << "             bl: " << bl;
  dmsg << "  " << " ";
  dmsg << "Allocate Ar: mr: " << mr;
  dmsg << "             nr: " << nr;
  dmsg << "             br: " << br;
  //dmsg << "Allocate A: " << A.nrows() << " x " << A.ncols();
  #endif

  Array<double> Al(ml,nl); 
  split_jobs(tid, ml, nl, Al, bl);

  Array<double> Ar(mr,nr);
  split_jobs(tid, mr, nr, Ar, br);


  A = 0.0;

  if (j != -1) {
    #ifdef debug_split_jobs
    dmsg << "" << " ";
    dmsg << "set A from Al ... ml: " << ml;
    #endif
    for (int i = 0; i < ml-1; i++) {
      auto Al_row = Al.row(i);
      A.set_row(i, Al_row);
      #ifdef debug_split_jobs
      for (int ii = 0; ii < n; ii++) {
        dmsg << " Al set A(i,ii): " << A(i,ii);
      }
      #endif
    }

    A.set_row(j, Al.row(ml-1));
    #ifdef debug_split_jobs
    dmsg << "----------" << " ";
    for (int ii = 0; ii < n; ii++) {
      dmsg << " set from Al:  A(j,ii): " << A(j,ii);
    }
    #endif

    int k = 0;
    for (int i = ml-1; i < m; i++) {
      if (i == j) {
        continue; 
      }
      A.set_row(i, nl, Ar.row(k));
      k = k + 1;
    }
  } else { 
    // [TODO:DaveP] another bug fix
    #ifdef debug_split_jobs
    dmsg << "----------" << " ";
    dmsg << "Set A from Al and Ar " << " ";
    dmsg << "m: " << m;
    dmsg << "ml: " << ml;
    dmsg << "mr: " << mr;
    #endif
    for (int i = 0; i < ml; i++) {
      for (int j = 0; j < nl; j++) {
        A(i, j) = Al(i, j);
       }
     }

    for (int i = 0; i < mr; i++) {
      for (int j = 0; j < nr; j++) {
        A(i+ml, j+nl) = Ar(i, j);
      }
    }

    // A(1:ml,1:nl) = Al
    // A(ml+1:m,nl+1:n) = Ar
  }

  #ifdef debug_split_jobs
  dmsg << "Returned A: " << A;
  #endif
}


};<|MERGE_RESOLUTION|>--- conflicted
+++ resolved
@@ -919,9 +919,7 @@
   return Jac;
 }
 
-<<<<<<< HEAD
-
-=======
+
 //----------
 // local
 //----------
@@ -964,11 +962,7 @@
         return local_vector;
     }
 
-//-------
-// local
-//-------
-//
->>>>>>> 0858ce09
+
 Vector<int> 
 local(const ComMod& com_mod, const CmMod& cm_mod, const cmType& cm, Vector<int>& U)
 {

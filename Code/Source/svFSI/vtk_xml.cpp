/**
 * Copyright (c) Stanford University, The Regents of the University of California, and others.
 *
 * All Rights Reserved.
 *
 * See Copyright-SimVascular.txt for additional details.
 *
 * Permission is hereby granted, free of charge, to any person obtaining
 * a copy of this software and associated documentation files (the
 * "Software"), to deal in the Software without restriction, including
 * without limitation the rights to use, copy, modify, merge, publish,
 * distribute, sublicense, and/or sell copies of the Software, and to
 * permit persons to whom the Software is furnished to do so, subject
 * to the following conditions:
 *
 * The above copyright notice and this permission notice shall be included
 * in all copies or substantial portions of the Software.
 *
 * THIS SOFTWARE IS PROVIDED BY THE COPYRIGHT HOLDERS AND CONTRIBUTORS "AS
 * IS" AND ANY EXPRESS OR IMPLIED WARRANTIES, INCLUDING, BUT NOT LIMITED
 * TO, THE IMPLIED WARRANTIES OF MERCHANTABILITY AND FITNESS FOR A
 * PARTICULAR PURPOSE ARE DISCLAIMED. IN NO EVENT SHALL THE COPYRIGHT OWNER
 * OR CONTRIBUTORS BE LIABLE FOR ANY DIRECT, INDIRECT, INCIDENTAL, SPECIAL,
 * EXEMPLARY, OR CONSEQUENTIAL DAMAGES (INCLUDING, BUT NOT LIMITED TO,
 * PROCUREMENT OF SUBSTITUTE GOODS OR SERVICES; LOSS OF USE, DATA, OR
 * PROFITS; OR BUSINESS INTERRUPTION) HOWEVER CAUSED AND ON ANY THEORY OF
 * LIABILITY, WHETHER IN CONTRACT, STRICT LIABILITY, OR TORT (INCLUDING
 * NEGLIGENCE OR OTHERWISE) ARISING IN ANY WAY OUT OF THE USE OF THIS
 * SOFTWARE, EVEN IF ADVISED OF THE POSSIBILITY OF SUCH DAMAGE.
 */

// The functions defined here replicate the Fortran functions defined in VTKXML.f.

#include "vtk_xml.h"
#include "vtk_xml_parser.h"
#include "VtkData.h"

#include "all_fun.h"
#include "consts.h"
#include "post.h"

#include <iomanip>
#include <sstream>
#include <stdio.h>

#include <vtkUnstructuredGrid.h>
#include <vtkSmartPointer.h>
#include <vtkXMLUnstructuredGridReader.h>

namespace vtk_xml {

#define dbg_vtk_xml
#define n_dbg_read_vtu_pdata 

void do_test()
{

  std::string file_name_1 = "x_remesh_restart_0__cm.bin";
  std::string file_name_2 = "x_remesh_restart_1__cm.bin";

  int num_1 = 769;
  Array<double> coords_1(3,num_1);
  coords_1.read(file_name_1);

  int num_2 = 767;
  Array<double> coords_2(3,num_2);
  coords_2.read(file_name_2);

  int num_dupe = 0;
  double tol = 1e-4;

  for (int i = 0; i < num_1; i++) {
    double x1 = coords_1(0,i);
    double y1 = coords_1(1,i);
    double z1 = coords_1(2,i);

    for (int j = 0; j < num_2; j++) {
      double x2 = coords_2(0,j);
      double y2 = coords_2(1,j);
      double z2 = coords_2(2,j);
      double d = sqrt((x1-x2)*(x1-x2) + (y1-y2)*(y1-y2) + (z1-z2)*(z1-z2));

      if (d < tol) {
        num_dupe += 1;
        break;
      }
    }
  }

  std::cout << "Num dupe: " << num_dupe << std::endl;

  vtkSmartPointer<vtkUnstructuredGrid> mesh;

  std::string fileName = "mesh-complete/mesh-complete.mesh.vtu";
  auto reader = vtkXMLUnstructuredGridReader::New();
  reader->SetFileName(fileName.c_str());
  reader->Update();
  mesh = reader->GetOutput();

  vtkIdType m_NumPoints = mesh->GetNumberOfPoints();
  vtkIdType m_NumCells = mesh->GetNumberOfCells();
  std::cout << "  Number of points: " << m_NumPoints << std::endl;
  std::cout << "  Number of cells: " << m_NumCells << std::endl;

  auto numPoints = mesh->GetNumberOfPoints();
  auto points = mesh->GetPoints();

  double pt[3];
  int num_found_1 = 0;
  int num_found_2 = 0;

  for (int i = 0; i < numPoints; i++) {
    points->GetPoint(i,pt);
    double x = pt[0];
    double y = pt[1];
    double z = pt[2];

    for (int i = 0; i < num_1; i++) {
      double x1 = coords_1(0,i);
      double y1 = coords_1(1,i);
      double z1 = coords_1(2,i);
      double d = sqrt((x1-x)*(x1-x) + (y1-y)*(y1-y) + (z1-z)*(z1-z));

      if (d < tol) {
        num_found_1 += 1;
        break;
      }
    }

    for (int j = 0; j < num_2; j++) {
      double x2 = coords_2(0,j);
      double y2 = coords_2(1,j);
      double z2 = coords_2(2,j);
      double d = sqrt((x2-x)*(x2-x) + (y2-y)*(y2-y) + (z2-z)*(z2-z));
      if (d < tol) {
        num_found_2 += 1;
        break;
      }
    }
  }

  std::cout << "num_found_1: " << num_found_1 << std::endl;
  std::cout << "num_found_2: " << num_found_2 << std::endl;

  //exit(0);
}

/// @brief This routine prepares data array of a regular mesh
///
/// Parameters:
///
///   d - Stores data for writing to VTK files.
///   outDof - Data dof (i.e. nsd).
///   nOute - Number of element data outputs.
///
/// Modifies:
///
///  d.nNo 
///  d.eNoN 
///  d.IEN 
///  d.xe - Element based variables to be written
///  d.gx - variables after transformation to global format ? 
///  d.x - clears this but may contain nodal coords?
///
/// Reproduces 'SUBROUTINE INTMSHDATA(lM, d, outDof, nOute)'
//
void int_msh_data(const ComMod& com_mod, const CmMod& cm_mod, const mshType& lM, dataType& d, const int outDof, const int nOute)
{
  auto& cm = com_mod.cm;

  #define n_debug_int_msh_data
  #ifdef debug_int_msh_data
  DebugMsg dmsg(__func__, com_mod.cm.idcm());
  dmsg.banner();
  dmsg << "nOute: " << nOute;
  dmsg << "outDof: " << outDof;
  dmsg << "d.x.size(): " << d.x.size();
  dmsg << "com_mod.savedOnce: " << com_mod.savedOnce;
  #endif

  d.eNoN = lM.eNoN;
  d.vtkType = lM.vtkType;

  if (cm.mas(cm_mod)) {
    d.nNo  = lM.gnNo;
    d.nEl  = lM.gnEl;
    d.eNoN = lM.eNoN;
  } else { 
    d.nNo  = 0;
    d.nEl  = 0;
  }

  #ifdef debug_int_msh_data
  dmsg << "d.nNo: " << d.nNo;
  dmsg << "d.nEl: " << d.nEl;
  dmsg << "d.eNoN: " << d.eNoN;
  #endif

  d.IEN.resize(d.eNoN,d.nEl); 
  d.gx.resize(outDof,d.nNo);

  d.gx = all_fun::global(com_mod, cm_mod, lM, d.x);
  #ifdef debug_int_msh_data
  dmsg << "d.gx.size(): " << d.gx.size();
  #endif

  d.x.clear();

  if (cm.mas(cm_mod)) {
    for (int e = 0; e < lM.gnEl; e++) {
      int Ec = lM.otnIEN(e);
      d.IEN.set_col(e, lM.gIEN.col(Ec));
    }
  }

  // Element variables
  //
  // 'm' appears to count the number of element output variables.
  //
  int m = nOute;

  if (!com_mod.savedOnce || com_mod.nMsh > 1) {
    if (com_mod.savedOnce) {
      m = m + 1;
    } else { 
      m = m + 2;
    }
  }

  // Add Element based variables to lDe.
  //
  // Note: d.xe may be allocated with size 0.
  //
  Array<double> lDe;

  if (d.xe.size() != 0) {

    if (nOute != 0) {
      lDe.resize(nOute, lM.nEl);
    }

    for (int e = 0; e < lM.nEl; e++) {
      for (int i = 0; i < nOute; i++) {
        lDe(i,e) = d.xe(i,e);
      }
    }
    d.xe.clear();
  }

  // Check if ghost cells are defined.
  //
  if (lM.iGC.size() != 0) {
    m = m + 1;
  }

  if (m != 0) {
    d.xe.resize(d.nEl,m);
  }

  Vector<int> sCount;
  Vector<int> tmpI;
  Vector<int> disps;
  Array<double> gDe;

  m = 0;

  // If files have not been written or there are multiple meshes.
  // 
  if (!com_mod.savedOnce || com_mod.nMsh > 1) {
    #ifdef debug_int_msh_data
    dmsg << "!com_mod.savedOnce || com_mod.nMsh > 1 ";
    dmsg << "com_mod.dmnId.size(): " << com_mod.dmnId.size();
    #endif
    m = 1;

    // If more than one domain.
    //
    // lM.eDist is Element distribution between processors.
    //
    if (com_mod.dmnId.size() != 0) {
      #ifdef debug_int_msh_data
      dmsg << "com_mod.dmnId.size() != 0 ";
      #endif
      sCount.resize(cm.np()); 
      tmpI.resize(d.nEl);
      for (int i = 0; i < cm.np(); i++) {
        sCount(i) = lM.eDist(i+1) - lM.eDist(i);
        #ifdef debug_int_msh_data
        dmsg << "sCount(i): " << sCount(i);
        #endif
      }

      #ifdef debug_int_msh_data
      dmsg << "Send lM.eId.data to tmpI.data ... ";
      dmsg << "  lM.nEl: " << lM.nEl;
      dmsg << "  lM.eId.size(): " << lM.eId.size();
      dmsg << "  tmpI.size(): " << tmpI.size();
      #endif

      MPI_Gatherv(lM.eId.data(), lM.nEl, cm_mod::mpint, tmpI.data(), sCount.data(), lM.eDist.data(), cm_mod::mpint, 
          cm_mod.master, cm.com());

      if (cm.mas(cm_mod)) {
        for (int e = 0; e < lM.gnEl; e++) {
          int Ec = lM.otnIEN(e);
          d.xe(e,m-1) = static_cast<double>(tmpI(Ec));
        }
      }
    } else { 
      for (int j = 0; j < d.xe.nrows(); j++) {
        d.xe(j,m-1) = 1.0;
      }
    }

    if (!com_mod.savedOnce) {
      m = m + 1;
      tmpI.resize(d.nEl);

      if (cm.mas(cm_mod)) {
        if (!cm.seq()) {
          int i = 0;

          for (int e = 0; e < lM.gnEl; e++) {
            if (e+1 > lM.eDist(i)) {
              while (true) { 
                i = i + 1;
                if (e+1 <= lM.eDist(i)) {
                  break;
                }
              }
            }
            tmpI(e) = i;
          }

          sCount.resize(lM.gnEl);
          sCount = tmpI;
          for (int e = 0; e < lM.gnEl; e++) {
            int Ec = lM.otnIEN(e);
            d.xe(e,m-1) = static_cast<double>(sCount(Ec));
          }
        }
      }
    }
  }

  // [NOTE] Skip this code, problems with 0-sized arrays.

  if (0) {
    if (cm.mas(cm_mod)) {
      disps.resize(cm.np()); 
      sCount.resize(cm.np()); 
      gDe.resize(nOute,d.nEl);

      for (int i = 0; i < cm.np(); i++) {
        disps(i) = lM.eDist(i)*nOute;
        sCount(i) = lM.eDist(i+1)*nOute - disps(i);
        #ifdef debug_int_msh_data
        dmsg << "disps(i): " << disps(i);
        dmsg << "sCount(i): " << sCount(i);
        #endif
      }
    } else { 
      disps.clear(); 
      sCount.clear(); 
      gDe.clear();
    }

    #ifdef debug_int_msh_data
    dmsg << "Send lDe to gDe ...";
    dmsg << "  lDe.size(): " << lDe.size();
    dmsg << "  nOute*lM.nEl: " << nOute*lM.nEl;
    dmsg << "  gDe.size(): " << gDe.size();
    #endif
    MPI_Gatherv(lDe.data(), nOute*lM.nEl, cm_mod::mpreal, gDe.data(), sCount.data(), disps.data(), cm_mod::mpreal, cm_mod.master, cm.com());

    if (cm.mas(cm_mod)) {
      for (int e = 0; e < lM.gnEl; e++) {
        int Ec = lM.otnIEN(e);
        for (int i = 0; i < nOute; i++) {
          d.xe(e,m+i) = gDe(i,Ec);
        }
      }
    }
    m = m + nOute;
  }

  // [NOTE] Skip this code, problems with 0-sized arrays.
  //
  if (0) {
  //if (lM.iGC.size() != 0) {
    #ifdef debug_int_msh_data
    dmsg;
    dmsg << "lM.iGC.size() != 0 ";
    #endif
    m = m + 1;
    sCount.resize(cm.np()); 
    tmpI.resize(d.nEl);
    for (int i = 0; i < cm.np(); i++) {
      sCount(i) = lM.eDist(i+1) - lM.eDist(i);
    }

    #ifdef debug_int_msh_data
    dmsg << "Send iGC to tmpI .. ";
    dmsg << "  lM.nEl: " << lM.nEl;
    dmsg << "  lM.iGC.size(): " << lM.iGC.size();
    dmsg << "  tmpI.size(): " << tmpI.size();
    #endif
    MPI_Gatherv(lM.iGC.data(), lM.nEl, cm_mod::mpint, tmpI.data(), sCount.data(), lM.eDist.data(), cm_mod::mpint, cm_mod.master, cm.com());

    if (cm.mas(cm_mod)) {
      #ifdef debug_int_msh_data
      dmsg << "2 m: " << m;
      dmsg << "lM.gnEl: " << lM.gnEl;
      dmsg << "5 Set d.xe m " << m;
      #endif
      for (int e = 0; e < lM.gnEl; e++) {
        int Ec = lM.otnIEN(e);
	d.xe(e,m-1) = static_cast<double>(tmpI(Ec));
      }
    }
  }
}

//----------
// read_vtp
//----------
// Read a face from a SimVascular .vtp file.
//
// Face variables set
//   face.eNoN - number of noders per element
//   face.gebc - EBC array (gE + gIEN) 
//   face.gnEl - globel number of elements
//   face.nEl - number of elements
//   face.nNo - number of nodes
//   face.x - node coordinates
//
// Replicates Fortran READVTP subroutine defined in VTKXML.f.
//
void read_vtp(const std::string& file_name, faceType& face)
{
  using namespace vtk_xml_parser;

  if (FILE *file = fopen(file_name.c_str(), "r")) {
      fclose(file);
  } else {
    throw std::runtime_error("The VTK face file '" + file_name + "' can't be read.");
  }

  vtk_xml_parser::load_vtp(file_name, face);

  if (face.gN.size() == 0) {
    std::cout << "[WARNING] No node IDs found in the '" << file_name << "' face file.";
<<<<<<< HEAD
=======
  } else {
    for (int e = 0; e < face.nEl; e++) {
      for (int a = 0; a < face.eNoN; a++) {
        //int Ac = face.IEN(a,e);
        //Ac = face.gN(Ac);
        //face.IEN(a,e) = Ac;
        //std::cout << "[read_vtp] IEN(" << a << "," << e << "): " << face.IEN(a,e) << std::endl;
      }
    }
>>>>>>> 0858ce09
  }
  //else {
  //  for (int e = 0; e < face.nEl; e++) {
  //    for (int a = 0; a < face.eNoN; a++) {
        //int Ac = face.IEN(a,e);
        //Ac = face.gN(Ac);
        //face.IEN(a,e) = Ac;
  //    }
  //  }
  //}

  // Create essential BC array.
  //
  if (face.gE.size() == 0) {
    std::cout << "[WARNING] No element IDs found in the '" << file_name << "' face file.";
  } else {
    face.gnEl = face.nEl;
    face.gebc = Array<int>(face.eNoN+1, face.gnEl);

    for (int i = 0; i < face.gE.size(); i++) {
      face.gebc(0,i) = face.gE(i);
      //std::cout << "[read_vtp] i: " << i+1 << "  gebc: " << face.gebc(0,i) << " "; 
      for (int j = 0; j < face.eNoN; j++) {
        face.gebc(j+1,i) = face.IEN(j,i);
        //std::cout << face.gebc(j+1,i) << " "; 
      }
      //std::cout << std::endl; 
    }
  }

}

//----------------
// read_vtp_pdata
//----------------
// Read prestress data from a vtp file.
//
// Face variables set:
//
//   face.x - 
//
// Arguments:
//   fName - The name of the vtu file to read.
//   kwrd - The name of the vtk data array to read.
//   m - The number of data components (?) 
//
// Reproduces Fortran 'SUBROUTINE READVTPPDATA(lFa, fName, kwrd, m, idx)'.
//
void read_vtp_pdata(const std::string& fName, const std::string& kwrd, const int nsd, const int m, 
    const int idx, faceType& face)
{
  if (FILE *file = fopen(fName.c_str(), "r")) {
      fclose(file);
  } else {
    throw std::runtime_error("The VTK VTP data file '" + fName + "' can't be read.");
  }

  // Read the vtk file.
  auto vtk_data = VtkData::create_reader(fName);
  int num_elems = vtk_data->num_elems();
  int num_points = vtk_data->num_points();

  if (num_points != face.nNo) {
    throw std::runtime_error("The number of nodes (" + std::to_string(num_points) +
        ") in the prestress VTK file '" + fName + "' is not equal to the number of nodes ("
        + std::to_string(face.nNo) + ") for the face named '" + face.name + "'.");
  }

  // Check that the vtk file has prestress data.
  if (!vtk_data->has_point_data(kwrd)) { 
    throw std::runtime_error("No PointData DataArray named '" + kwrd + 
        "' found in the prestress VTK file '" + fName + "' for the '" + face.name + "' face.");
  }

  if (m == nsd) {
    // Set the stress data.
    Array<double> tmpR(consts::maxNSD, face.nNo);
    vtk_data->copy_point_data(kwrd, tmpR);

    for (int a = 0; a < face.nNo; a++) {
      for (int i = idx*nsd; i < (idx+1)*nsd; i++) {
        face.x(i, a) = tmpR(i, a);
      }
    }

  // Copy data directly into face.x.
  //
  } else {
    vtk_data->copy_point_data(kwrd, face.x);
  }
}

//----------
// read_vtu
//----------
// Read a mesh from a SimVascular .vtu or .vtp file.
// 
// Mesh variables set
//   mesh.gnNo - number of nodes
//   mesh.gnEl - number of elements
//   mesh.eNoN - number of noders per element
//   mesh.x - node coordinates
//   mesh.gIEN - element connectivity
//
// Replicates Fortran READVTU subroutine defined in VTKXML.f.
//
//   SUBROUTINE READVTU(lM, fName) 
//
void read_vtu(const std::string& file_name, mshType& mesh)
{
  using namespace vtk_xml_parser;

  if (FILE *file = fopen(file_name.c_str(), "r")) {
      fclose(file);
  } else {
    throw std::runtime_error("The VTU mesh file '" + file_name + "' can't be read.");
  }

  // Read data from a VTK file.
  //
  #define n_read_vtu_use_VtkData 
  #ifdef read_vtu_use_VtkData 
  auto vtk_data = VtkData::create_reader(file_name);
  int num_elems = vtk_data->num_elems(); 
  int np_elem = vtk_data->np_elem(); 

  // Set mesh data.
  mesh.nEl = num_elems;
  mesh.eNoN = np_elem;
  mesh.IEN = vtk_data->get_connectivity();
  mesh.x = vtk_data->get_points();

  delete vtk_data;

  #else

  auto file_ext = file_name.substr(file_name.find_last_of(".") + 1);
  if (file_ext == "vtp") {
    vtk_xml_parser::load_vtp(file_name, mesh);
  } else if (file_ext == "vtu") {
    vtk_xml_parser::load_vtu(file_name, mesh);
  }
  #endif
}

//----------------
// read_vtu_pdata
//----------------
// Read prestress data from a vtu file.
//
// Mesh variables set:
//
//   mesh.x - 
//
// Arguments:
//   fName - The name of the vtu file to read.
//   kwrd - The name of the vtk data array to read.
//   nsd - The number of space dimensions.
//   m - The number of data components (?) 
//
void read_vtu_pdata(const std::string& fName, const std::string& kwrd, const int nsd, const int m, const int idx, mshType& mesh)
{
  if (FILE *file = fopen(fName.c_str(), "r")) {
      fclose(file);
  } else {
    throw std::runtime_error("The VTK VTU pressure data file '" + fName + "' can't be read.");
  }

  // Read the vtu file.
  //
  auto vtk_data = VtkData::create_reader(fName);
  int num_elems = vtk_data->num_elems();
  int num_points = vtk_data->num_points();

  if (num_points != mesh.gnNo) {
    throw std::runtime_error("The number of nodes (" + std::to_string(num_points) +
        ") in the prestress VTK file '" + fName + "' is not equal to the number of nodes ("
        + std::to_string(mesh.gnNo) + ") for the mesh named '" + mesh.name + "'.");
  }

  // Check that the vtk file has prestress data.
  if (!vtk_data->has_point_data(kwrd)) { 
    throw std::runtime_error("No PointData DataArray named '" + kwrd + "' found in the prestress VTK file '" + fName + 
        "' for the '" + mesh.name + "' mesh.");
  }

  if (m == nsd) {
    // Set the stress data.
    Array<double> tmpR(consts::maxNSD, mesh.gnNo);
    vtk_data->copy_point_data(kwrd, tmpR);

    for (int a = 0; a < mesh.gnNo; a++) {
      for (int i = idx*nsd; i < (idx+1)*nsd; i++) {
        mesh.x(i, a) = tmpR(i, a);
      }
    }

  // Copy data directly into mesh.x.
  //
  } else {
    vtk_data->copy_point_data(kwrd, mesh.x);
  }
}

//-----------
// read_vtus
//-----------
// Reproduces 'SUBROUTINE READVTUS(lA, lY, lD, fName)'
//
void read_vtus(Simulation* simulation, Array<double>& lA, Array<double>& lY, Array<double>& lD, const std::string& fName)
{
  using namespace consts;

  auto& com_mod = simulation->com_mod;
  auto& cm = com_mod.cm;
  auto& cm_mod = simulation->cm_mod;
  auto& cep_mod = simulation->cep_mod;
  const int gtnNo = com_mod.gtnNo;

  if (FILE *file = fopen(fName.c_str(), "r")) {
    fclose(file);
  } else {
    throw std::runtime_error("The VTK VTU data file '" + fName + "' can't be read.");
  }

  // Read the vtk file.
  auto vtk_data = VtkData::create_reader(fName);
  int nNo = vtk_data->num_points();

  for (int iEq = 0; iEq < com_mod.nEq; iEq++) {
    auto& eq = com_mod.eq[iEq];

    for (int iOut = 0; iOut < eq.nOutput; iOut++) {
      auto& output = eq.output[iOut];

      if (!output.wtn[0]) {
        continue;
      }

      int l = output.l;
      int s = eq.s + output.o;
      int e = s + l - 1;
      auto varName = output.name;
      auto oGrp = output.grp;

      Array<double> tmpGS;

      switch (oGrp) {
        case OutputType::outGrp_A: 
        case OutputType::outGrp_Y:
        case OutputType::outGrp_D:
          if (l > 1) {
            tmpGS.resize(maxNSD,nNo);
          } else {
            tmpGS.resize(1,nNo);
          }

          vtk_data->copy_point_data(varName, tmpGS);
          Array<double> tmpS;

          if (nNo != gtnNo) {
            if (l > 1) {
              tmpS.resize(maxNSD,gtnNo);
            } else {
              tmpS.resize(1,gtnNo);
            }

           int b = 0;

           for (int iM = 0; iM < com_mod.nMsh; iM++) {
             auto& msh = com_mod.msh[iM];

             for (int a = 0; a < msh.gnNo; a++) {
               int Ac = msh.gpN(a);
               for (int i = 0; i < maxNSD; i++) {
                 tmpS(i,Ac) = tmpGS(i,b);
               }
               b = b + 1;
             }
           }

           tmpGS = tmpS;
         }
        break;
      }

      switch (oGrp) {
        case OutputType::outGrp_A:
          for (int i = 0; i < l; i++) {
            for (int j = 0; j < gtnNo; j++) {
              lA(i+s,j) = tmpGS(i,j);
            }
          }
        break;

        case OutputType::outGrp_Y:
          for (int i = 0; i < l; i++) {
            for (int j = 0; j < gtnNo; j++) {
              lY(i+s,j) = tmpGS(i,j);
            }
          }
        break;

        case OutputType::outGrp_D:
          for (int i = 0; i < l; i++) {
            for (int j = 0; j < gtnNo; j++) {
              lD(i+s,j) = tmpGS(i,j);
            }
          }
        break;
      }
    }
  }
}

//-----------
// write_vtp
//-----------
// Reproduces Fortran 'SUBROUTINE WRITEVTP(lFa, fName)'
//
void write_vtp(ComMod& com_mod, faceType& lFa, const std::string& fName)
{
  const int nsd = com_mod.nsd;
  //std::cout << "[write_vtp] ========== write_vtp ==========" << std::endl;
  //std::cout << "[write_vtp] lFa.x.size(): " << lFa.x.size() << std::endl;
  //std::cout << "[write_vtp] lFa.IEN.size(): " << lFa.IEN.size() << std::endl;

  auto vtk_writer = VtkData::create_writer(fName);
  vtk_writer->set_points(lFa.x);
  vtk_writer->set_connectivity(nsd, lFa.IEN);

  if (lFa.gN.size() != 0) {
    vtk_writer->set_point_data("GlobalNodeID", lFa.gN);
  }

  if (lFa.gE.size() != 0) {
    vtk_writer->set_point_data("GlobalElementID", lFa.gE);
  }

  vtk_writer->write();
  delete vtk_writer;
}

//-----------
// write_vtu
//-----------
// Reproduces Fortran 'SUBROUTINE WRITEVTU(lM, fName)'
//
void write_vtu(ComMod& com_mod, mshType& lM, const std::string& fName)
{
  const int nsd = com_mod.nsd;
  //std::cout << "[write_vtu] ========== write_vtu ==========" << std::endl;
  //std::cout << "[write_vtu] fName: " << fName << std::endl;

  auto vtk_writer = VtkData::create_writer(fName);

  vtk_writer->set_points(lM.x);
  vtk_writer->set_connectivity(nsd, lM.gIEN);
  vtk_writer->write();

  delete vtk_writer;
}

//-----------------
// write_vtu_debug
//-----------------
// This function can be called withing the code for distributed meshes for debugging.
//
void write_vtu_debug(ComMod& com_mod, mshType& lM, const std::string& fName)
{
  const int nsd = com_mod.nsd;
  //std::cout << "[write_vtu_debug] ========== write_vtu_debug ==========" << std::endl;
  //std::cout << "[write_vtu_debug] fName: " << fName << std::endl;
  //std::cout << "[write_vtu_debug] nsd: " << nsd << std::endl;
  //std::cout << "[write_vtu_debug] lM.nNo: " << lM.nNo << std::endl;
  //std::cout << "[write_vtu_debug] lM.gIEN nrows: " << lM.gIEN.nrows() << std::endl;
  //std::cout << "[write_vtu_debug]         ncols: " << lM.gIEN.ncols() << std::endl;
  //std::cout << "[write_vtu_debug] lM.IEN nrows: " << lM.IEN.nrows() << std::endl;
  //std::cout << "[write_vtu_debug]        ncols: " << lM.IEN.ncols() << std::endl;
  //std::cout << "[write_vtu_debug] lM.gN size: " << lM.gN.size() << std::endl;

  Array<double> x(nsd, lM.nNo);

  for (int a = 0; a < lM.nNo; a++) {
    int Ac = lM.gN(a);
    for (int i = 0; i < nsd; i++) {
      x(i,a) = com_mod.x(i,Ac);
    }
  }

  auto vtk_writer = VtkData::create_writer(fName);

  vtk_writer->set_points(x);

  vtk_writer->set_connectivity(nsd, lM.IEN);

  vtk_writer->write();

  delete vtk_writer;
}

//------------
// write_vtus
//------------
// Reproduces 'SUBROUTINE WRITEVTUS(lA, lY, lD, lAve)'
//
void write_vtus(Simulation* simulation, const Array<double>& lA, const Array<double>& lY, const Array<double>& lD, const bool lAve)
{
  #define n_debug_write_vtus
  #ifdef debug_write_vtus 
  DebugMsg dmsg(__func__, simulation->com_mod.cm.idcm());
  dmsg.banner();
  #endif

  using namespace consts;

  auto& com_mod = simulation->com_mod;
  auto& cm = com_mod.cm;
  auto& cm_mod = simulation->cm_mod;
  auto& cep_mod = simulation->cep_mod;

  bool lIbl = false;
  bool lD0  = false;

  int a = com_mod.iblank.sum();
  a = cm.reduce(cm_mod, a);

  if (a > 0) {
    lIbl = true;
  }

  const int nsd = com_mod.nsd;
  const int nEq = com_mod.nEq;
  const auto& eqs = com_mod.eq;
  const auto& Dinit = com_mod.Dinit;

  for (int iEq = 0; iEq < nEq; iEq++) {
    if (eqs[iEq].phys == EquationType::phys_CMM && Dinit.size() != 0) {
      lD0 = true;
      break; 
     }
  }

  const int nMsh = com_mod.nMsh;
  const auto& meshes = com_mod.msh;

  int nOut = 1;
  int nOute  = 0;
  int outDof = nsd;
  int nFn = 0;

  for (int iEq = 0; iEq < nEq; iEq++) {
    auto& eq = eqs[iEq];

    for (int iOut = 0; iOut < eq.nOutput; iOut++) {
      if (!eq.output[iOut].wtn[0]) {
        continue; 
      }

      auto oGrp = eq.output[iOut].grp;
      #ifdef debug_write_vtus 
      dmsg << "oGrp: " << oGrp;
      #endif

      if (oGrp == OutputType::outGrp_fN) {
        nFn = 1;
        for (int iM = 0; iM < nMsh; iM++) {
          nFn = std::max(nFn, meshes[iM].nFn);
        }
        nOut = nOut + nFn;
        outDof = outDof + eq.output[iOut].l * nFn;
      } else { 
        nOut = nOut + 1;
        outDof = outDof + eq.output[iOut].l;
      }

      if (oGrp == OutputType::outGrp_J || oGrp == OutputType::outGrp_mises ||
          oGrp == OutputType::outGrp_I1) { 
        nOute = nOute + 1;
      }
    }
  }

  // iblank array for immersed bodies
  if (lIbl) {
    nOut = nOut + 1;
    outDof = outDof + 1;
  }

  // Initial displacements for CMM equation
  if (lD0) {
    nOut = nOut + 1;
    outDof = outDof + nsd;
  }

  std::vector<std::string> outNames(nOut); 
  std::vector<int> outS(nOut+1); 
  std::vector<std::string>outNamesE(nOute);

  // Prepare all solultions in to dataType d
  //
  std::vector<dataType> d(nMsh);

  for (int iM = 0; iM < nMsh; iM++) {
    auto& msh = meshes[iM];
    d[iM].x.resize(outDof, msh.nNo);
    d[iM].xe.resize(nOute,msh.nEl);
    Array<double> tmpV(consts::maxNSD,msh.nNo);

    int cOut = 0;
    outS[cOut] = 0;
    outS[cOut+1] = nsd;
    outNames[cOut] = "";

    for (int a = 0; a < msh.nNo; a++) {
      int Ac = msh.gN(a);
      for (int i = 0; i < nsd; i++) {
        d[iM].x(i,a) = com_mod.x(i,Ac) / msh.scF;
      }
    }

    if (lD0) {
      cOut = cOut + 1;
      int is = outS[cOut];
      int ie = is + nsd - 1;
      outS[cOut+1] = ie + 1;
      outNames[cOut] = "Initial_displacement";

      for (int a = 0; a < msh.nNo; a++) {
        int Ac = msh.gN(a);
        for (int i = 0; i < nsd; i++) {
          d[iM].x(i+is,a) = Dinit(i,Ac);
        }
      }
    }

    nOute = 0;
    std::fill(outNamesE.begin(), outNamesE.end(), "");

    for (int iEq = 0; iEq < nEq; iEq++) {
      auto& eq = eqs[iEq];

      for (int iOut = 0; iOut < eq.nOutput; iOut++) {
        if (!eq.output[iOut].wtn[0]) {
          continue;
        }

        int l = eq.output[iOut].l;
        int s = eq.s + eq.output[iOut].o;
        int e = s + l - 1;

        cOut = cOut + 1;
        int is = outS[cOut];
        int ie = is + l - 1;
        outS[cOut+1] = ie + 1;

        auto oGrp = eq.output[iOut].grp;
        outNames[cOut] = eq.output[iOut].name;
        Vector<double> tmpVe;

        switch (oGrp) {
          case OutputType::outGrp_NA:
            throw std::runtime_error("Undefined output grp in VTK");
          break;

          case OutputType::outGrp_A:
            for (int a = 0; a < msh.nNo; a++) {
              int Ac = msh.gN(a);
              for (int i = 0; i < l; i++) {
                 d[iM].x(i+is,a) = lA(i+s,Ac);
              }
            }
          break;

          case OutputType::outGrp_Y:
            for (int a = 0; a < msh.nNo; a++) {
              int Ac = msh.gN(a);
              for (int i = 0; i < l; i++) {
                 d[iM].x(i+is,a) = lY(i+s,Ac);
              }
            }
          break;

          case OutputType::outGrp_D:
            #ifdef debug_write_vtus 
            dmsg << "case " << " outGrp_D ";
            dmsg << "is: " << is;
            dmsg << "ie: " << ie;
            dmsg << "s: " << s;
            dmsg << "e: " << e;
            #endif
            for (int a = 0; a < msh.nNo; a++) {
              int Ac = msh.gN(a);
              for (int i = 0; i < l; i++) {
                 d[iM].x(i+is,a) = lD(i+s,Ac) / msh.scF;
              }
            }
          break;

          case OutputType::outGrp_WSS:
          case OutputType::outGrp_trac:
            post::bpost(simulation, msh, tmpV, lY, lD, oGrp);

            for (int a = 0; a < msh.nNo; a++) {
              for (int i = 0; i < l; i++) {
                 d[iM].x(i+is,a) = tmpV(i,a); 
              }
            }
          break;

          case OutputType::outGrp_vort: 
          case OutputType::outGrp_eFlx: 
          case OutputType::outGrp_hFlx: 
          case OutputType::outGrp_stInv: 
          case OutputType::outGrp_vortex: 
          case OutputType::outGrp_Visc: 
            post::post(simulation, msh, tmpV, lY, lD, oGrp, iEq);
            for (int a = 0; a < msh.nNo; a++) {
              int Ac = msh.gN(a);
              for (int i = 0; i < l; i++) {
                 d[iM].x(i+is,a) = tmpV(i,a); 
              }
            }
          break;

          case OutputType::outGrp_absV: 
            for (int a = 0; a < msh.nNo; a++) {
              int Ac = msh.gN(a);
              for (int i = 0; i < l; i++) {
                d[iM].x(i+is,a) = lY(i,Ac) - lY(i+nsd+1,Ac);
              }
            }
          break;

          case OutputType::outGrp_fN:
            cOut = cOut - 1;
            tmpV.resize(nFn*nsd,msh.nNo);
            if (msh.nFn != 0) {
              post::fib_dir_post(simulation, msh, nFn, tmpV, lD, iEq);
            }
            for (int iFn = 0; iFn < nFn; iFn++) {
              is = outS[cOut];
              ie = is + l - 1;
              outS[cOut+1] = ie + 1;
              outNames[cOut] = eq.output[iOut].name + std::to_string(iFn);
              cOut = cOut + 1;

              for (int a = 0; a < msh.nNo; a++) {
                for (int i = 0; i < l; i++) {
                  d[iM].x(i+is,a) = tmpV(i+iFn*nsd,a);
                }
              }
            }
            tmpV.resize(consts::maxNSD, msh.nNo);
          break;

          case OutputType::outGrp_fA:
            tmpV.resize(1,msh.nNo);
            if (msh.nFn == 2) {
              post::fib_algn_post(simulation, msh, tmpV, lD, iEq);
            }
            for (int a = 0; a < msh.nNo; a++) {
              d[iM].x(is,a) = tmpV(0,a);
            }
            tmpV.resize(consts::maxNSD, msh.nNo);
          break;

          case OutputType::outGrp_stress:
          case OutputType::outGrp_cauchy:
          case OutputType::outGrp_mises:
            #ifdef debug_write_vtus 
            dmsg << "case " << " outGrp_stress";
            #endif
            tmpV.resize(l,msh.nNo); 
            tmpVe.resize(msh.nEl);

            if (com_mod.pstEq) {
              for (int a = 0; a < msh.nNo; a++) {
                int Ac = msh.gN(a);
                for (int i = 0; i < l; i++) {
                  tmpV(i,a) = com_mod.pS0(i,Ac);
                }
              }
            }

            if (msh.lShl) {
              post::shl_post(simulation, msh, l, tmpV, tmpVe, lD, iEq, oGrp);
              //CALL SHLPOST(msh(iM), l, tmpV, tmpVe, lD, iEq,oGrp)
            } else { 
              if (!com_mod.cmmInit) {
                post::tpost(simulation, msh, l, tmpV, tmpVe, lD, lY, iEq, oGrp);
              }
            }

            for (int a = 0; a < msh.nNo; a++) {
              for (int i = 0; i < l; i++) {
                d[iM].x(i+is,a) = tmpV(i,a);
              }
            }

            if (oGrp == OutputType::outGrp_mises) {
              outNamesE[nOute] = "E_VonMises";
              for (int a = 0; a < msh.nEl; a++) {
                d[iM].xe(nOute,a) = tmpVe(a);
              }
              nOute = nOute + 1;
            }

            tmpV.resize(consts::maxNSD,msh.nNo);
          break;

          case OutputType::outGrp_J:
          case OutputType::outGrp_F:
          case OutputType::outGrp_strain:
          case OutputType::outGrp_fS:
          case OutputType::outGrp_I1:
            #ifdef debug_write_vtus 
            dmsg << "case " << " outGrp_J";
            #endif
            tmpV.resize(l,msh.nNo); 
            tmpVe.resize(msh.nEl);

            if (msh.lShl) {
              post::shl_post(simulation, msh, l, tmpV, tmpVe, lD, iEq, oGrp);
              //CALL SHLPOST(msh(iM), l, tmpV, tmpVe, lD, iEq,oGrp)
            } else {
              post::tpost(simulation, msh, l, tmpV, tmpVe, lD, lY, iEq, oGrp);
            }

            for (int a = 0; a < msh.nNo; a++) {
              for (int i = 0; i < l; i++) {
                d[iM].x(i+is,a) = tmpV(i,a);
              }
            }

            if (oGrp == OutputType::outGrp_J) {
              outNamesE[nOute] = "E_Jacobian";
              for (int a = 0; a < msh.nEl; a++) {
                d[iM].xe(nOute,a) = tmpVe(a);
              }
              nOute = nOute + 1;
            }

            if (oGrp == OutputType::outGrp_I1) {
              outNamesE[nOute] = "E_CG_I1";
              nOute = nOute + 1;
              for (int a = 0; a < msh.nEl; a++) {
                d[iM].xe(nOute,a) = tmpVe(a);
              }
            }

            tmpV.resize(consts::maxNSD,msh.nNo);
          break;

          case OutputType::outGrp_divV:
            tmpV.resize(l,msh.nNo); 
            post::div_post(simulation, msh, tmpV, lY, lD, iEq);
            for (int a = 0; a < msh.nNo; a++) {
              d[iM].x(is,a) = tmpV(0,a);
            }
            tmpV.resize(consts::maxNSD,msh.nNo);
          break;

          default:
            throw std::runtime_error("Undefined output");
          break;

        } // switch 

      } // iOut for loop 

    } // iEq for loop 

    if (lIbl) {
      int is = outS[cOut];
      int ie = is;
      outS[cOut+1] = ie + 1;
      outNames[cOut] = "IBLANK";
      cOut = cOut + 1;

      for (int a = 0; a < msh.nNo; a++) {
        int Ac = msh.gN(a);
        for (int i = 0; i < nsd; i++) {
          d[iM].x(i+is,a) = static_cast<double>(com_mod.iblank(Ac));
        }
      } 
    } 

  } // iM for loop 


  // Integrate data from all processors
  //
  int nNo = 0;
  int nEl = 0;

  for (int iM = 0; iM < nMsh; iM++) {
    if (meshes[iM].eType == ElementType::NRB) {
      // CALL INTNRBDATA(msh(iM), d(iM), outDof)
    } else { 
      int_msh_data(com_mod, cm_mod, com_mod.msh[iM], d[iM], outDof, nOute);
    }

    nNo = nNo + d[iM].nNo;
    nEl = nEl + d[iM].nEl;
  }

  if (cm.slv(cm_mod)) {
    com_mod.savedOnce = true;
    return; 
  }

  Array<double> tmpV(consts::maxNSD, nNo);

  // Writing to vtu file (master only)
  //
  std::string fName;

  if (com_mod.cTS > 1000 || lAve) {
    fName = std::to_string(com_mod.cTS);
  } else { 
    std::ostringstream ss;
    ss << std::setw(3) << std::setfill('0') << com_mod.cTS;
    fName = ss.str();
  }

  fName = com_mod.saveName + "_" + fName + "_cpp.vtu";
  auto vtk_writer = VtkData::create_writer(fName);

  // Writing the position data
  //
  int iOut = 0;
  int s = outS[iOut];
  int e = outS[iOut+1] - 1;
  int nSh  = 0;
  tmpV = 0.0;

  for (int iM = 0; iM < nMsh; iM++) {
    for (int a = 0; a < d[iM].nNo; a++) {
      for (int i = 0; i < nsd; i++) {
        tmpV(i,a+nSh) = d[iM].gx(i+s,a);
      }
    }
    nSh = nSh + d[iM].nNo;
  }

  vtk_writer->set_points(tmpV);

  // Writing the connectivity data
  //
  nSh = 0;     // For 0-based IDs.
  int num_elems = 0;

  for (int iM = 0; iM < nMsh; iM++) {
    int eNoN = d[iM].eNoN;
    int nEl = d[iM].nEl;
    Array<int> tmpI(eNoN, nEl);

    for (int e = 0; e < nEl; e++) {
      for (int i = 0; i < eNoN; i++) {
        tmpI(i,e) = d[iM].IEN(i,e) + nSh;
      }
    }

    vtk_writer->set_connectivity(nsd, tmpI);
    nSh = nSh + d[iM].nNo;
  }

  // Writing all solutions
  //
  for (int iOut = 1; iOut < nOut; iOut++) {
    int s = outS[iOut];
    int e = outS[iOut+1] - 1;
    int l = e - s + 1;

    Array<double> tmpV(l, nNo);
    int nSh = 0;

    for (int iM = 0; iM < nMsh; iM++) {
      for (int a = 0; a < d[iM].nNo; a++) {
        for (int i = 0; i < l; i++) {
          tmpV(i,a+nSh) = d[iM].gx(i+s,a);
        }
      }

      nSh = nSh + d[iM].nNo;
    }

    vtk_writer->set_point_data(outNames[iOut], tmpV);
  }

  // Write element-based variables
  //
  int ne = -1;

  if (!com_mod.savedOnce || nMsh > 1) {
    Array<int> tmpI(1,nEl);

    // Write the domain ID
    //
    ne = 0;

    if (com_mod.dmnId.size() != 0) {
      int Ec = 0;

      for (int iM = 0; iM < nMsh; iM++) {
        for (int e = 0; e < d[iM].nEl; e++) {
          tmpI(0,Ec) = static_cast<int>(d[iM].xe(e,ne));
          Ec = Ec + 1;
        }
      }
      vtk_writer->set_element_data("Domain_ID", tmpI);
    }

    if (!com_mod.savedOnce) {
      com_mod.savedOnce = true;
      ne = ne + 1;

      // Write partition data
      if (!cm.seq()) {
        int Ec = 0;
        for (int iM = 0; iM < nMsh; iM++) {
          for (int e = 0; e < d[iM].nEl; e++) {
            tmpI(0,Ec) = static_cast<int>(d[iM].xe(e,ne));
            Ec = Ec + 1;
          }
        }
        vtk_writer->set_element_data("Proc_ID", tmpI);
      }
    }

    // Write the mesh ID
    //
    if (nMsh > 1) {
      int Ec = 0;
      for (int iM = 0; iM < nMsh; iM++) {
        for (int e = 0; e < d[iM].nEl; e++) {
          tmpI(0,Ec) = iM;
          Ec = Ec + 1;
        }
      }
      vtk_writer->set_element_data("Mesh_ID", tmpI);
    }
  }  // if (com_mod.savedOnce || nMsh > 1)

  // Write element Jacobian and von Mises stress if necessary
  //
  for (int l = 0; l < nOute; l++) {
    ne = ne + 1;
    Array<double> tmpVe(1,nEl);
    int Ec = 0;

    for (int iM = 0; iM < nMsh; iM++) {
      if (d[iM].xe.size() != 0) {
        for (int e = 0; e < d[iM].nEl; e++) {
          tmpVe(0,Ec) = d[iM].xe(e,ne);
          Ec = Ec + 1;
        }
      }
    }
    vtk_writer->set_element_data(outNamesE[l], tmpVe);
  }

  // Write element ghost cells if necessary
  if (lIbl) {
    ne = ne + 1;
    Array<int> tmpI(1,nEl);
    int Ec = 0;
    for (int iM = 0; iM < nMsh; iM++) {
      if (d[iM].xe.size() != 0) {
        for (int e = 0; e < d[iM].nEl; e++) {
          tmpI(0,Ec) = static_cast<int>(d[iM].xe(e,ne));
          Ec = Ec + 1;
         }
       }
     }
     vtk_writer->set_element_data("EGHOST", tmpI);
  }

  vtk_writer->write();
  delete vtk_writer;
}

};
<|MERGE_RESOLUTION|>--- conflicted
+++ resolved
@@ -450,18 +450,6 @@
 
   if (face.gN.size() == 0) {
     std::cout << "[WARNING] No node IDs found in the '" << file_name << "' face file.";
-<<<<<<< HEAD
-=======
-  } else {
-    for (int e = 0; e < face.nEl; e++) {
-      for (int a = 0; a < face.eNoN; a++) {
-        //int Ac = face.IEN(a,e);
-        //Ac = face.gN(Ac);
-        //face.IEN(a,e) = Ac;
-        //std::cout << "[read_vtp] IEN(" << a << "," << e << "): " << face.IEN(a,e) << std::endl;
-      }
-    }
->>>>>>> 0858ce09
   }
   //else {
   //  for (int e = 0; e < face.nEl; e++) {

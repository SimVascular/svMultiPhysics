
# **Problem Description**

Simulate unsteady fluid flow in a pipe.

The simulation differs from the <a href="https://github.com/SimVascular/svFSIplus/tree/main/tests/cases/fluid/pipe_RCR_3d"> Fluid RCR 3D Pipe </a> test only in the linear algebra package it uses.

The simulation uses the Trilinos linear algebra package with a **trilinos-ilut** preconditioner.
```
<LS type="GMRES" >
  <Linear_algebra type="trilinos" >
    <Preconditioner> trilinos-ilut </Preconditioner>
  </Linear_algebra>
  <Max_iterations> 100 </Max_iterations>
  <Tolerance> 1e-12 </Tolerance>
</LS>
<<<<<<< HEAD
```
=======
```




 
>>>>>>> b2271ee8
<|MERGE_RESOLUTION|>--- conflicted
+++ resolved
@@ -14,13 +14,9 @@
   <Max_iterations> 100 </Max_iterations>
   <Tolerance> 1e-12 </Tolerance>
 </LS>
-<<<<<<< HEAD
-```
-=======
 ```
 
 
 
 
- 
->>>>>>> b2271ee8
+ 
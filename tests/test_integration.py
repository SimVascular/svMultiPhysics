import json
import os
import pdb
import subprocess
import meshio
import pdb
import pytest

import numpy as np
import pandas as pd

this_file_dir = os.path.abspath(os.path.dirname(__file__))
cpp_exec = os.path.join(this_file_dir, "..", "build", "svFSI-build", "bin", "svFSI")

# relative tolerances for tested results
<<<<<<< HEAD
RTOL = {'Pressure': 1.0e-12, 'Velocity': 1.0e-12, 'Action_potential': 1.0e-12, 'Temperature': 1.0e-12, 'ECG': 1.0e-12, 'Displacement': 1.0e-12, \
        'Stress': 1.0e-12, 'VonMises_stress': 1.0e-12, 'Cauchy_stress' : 1.0e-12, 'Strain' : 1.0e-12, 'Jacobian' : 1.0e-12, 'Divergence' : 1.0e-12}
=======
RTOL = {'Pressure': 1.0e-12, 'Velocity': 1.0e-12, 'Action_potential': 1.0e-12, 'Temperature': 1.0e-12, 'ECG': 1.0e-12, 'Displacement': 1.0e-12, 'Jacobian': 1.0e-12, 'Stress': 1.0e-12, 'Strain': 1.0e-12, 'Cauchy_stress': 1.0e-12, 'Def_grad': 1.0e-12, 'VonMises_stress':1.0e-12, 'Traction':1.0e-12, 'WSS':1.0e-12}
>>>>>>> c14486e6

# number of processors to test
procs = [1, 3, 4]


def run_by_name(folder, name, t_max, n_proc=1):
    """
    Run a test case and return results
    Args:
        folder: location from which test will be executed
        name: name of svFSIplus input file (.xml)
        t_max: time step to compare
        n_proc: number of processors

    Returns:
    Simulation results
    """
    # run simulation
    cmd = " ".join(["mpirun", "--oversubscribe" if n_proc>1 else "", "-np", str(n_proc), cpp_exec, name])
    subprocess.call(cmd, cwd=folder, shell=True)

    # read results
    fname = os.path.join(folder, str(n_proc) + "-procs", "result_" + str(t_max).zfill(3) + "_cpp.vtu")
    assert os.path.exists(fname), "no svFSIplus output: " + fname
    return meshio.read(fname)


def run_with_reference(folder, name_inp, name_ref, fields, t_max, n_proc=1):
    """
    Run a test case and compare it to a stored reference solution
    Args:
        folder: location from which test will be executed
        name_inp: name of svFSIplus input file (.xml)
        name_ref: name of refence file (.vtu)
        fields: array fields to compare (e.g. ["Pressure", "Velocity"])
        t_max: time step to compare
        n_proc: number of processors
    """
    # run simulation
    res = run_by_name(folder, name_inp, t_max, n_proc)

    # read reference
    fname = os.path.join(folder, name_ref)
    ref = meshio.read(fname)

    # check results
    for f in fields:
        a = res.point_data[f]
        b = ref.point_data[f]

        # truncate last dimension if solution is 2D but reference is 3D
        if len(a.shape) == 2:
            if a.shape[1] == 2 and b.shape[1] == 3:
                assert not np.any(b[:, 2])
                b = b[:, :2]

        # compare solution to reference
        close = np.isclose(a, b, rtol=RTOL[f])
        if np.all(close):
            return
        else:
            msg = "Test failed!"
            msg += "\nResults in field " + f + " differ by more than rtol=" + str(RTOL[f])
            msg += " in " + str(np.sum(close)) + " out of " + str(close.size) + " results."
            msg += " Max. abs. difference is " + "{:.1e}".format(np.max(np.abs(a-b)))
            raise ValueError(msg)


@pytest.mark.parametrize("mesh", ["N" + str(2**i).zfill(3) for i in range(2, 3)])
@pytest.mark.parametrize("ele", ["P1P1"])
@pytest.mark.parametrize("n_proc", procs)
def test_stokes_manufactured_solution(ele, mesh, n_proc):
    folder = os.path.join("cases", "stokes_manufactured_solution", ele, mesh)
    fields = ["Pressure", "Velocity"]
    t_max = {"P1P1": 250, "P2P1": 50}
    name_inp = "svFSI.xml"
    name_ref = "result_" + str(t_max[ele]).zfill(3) + ".vtu"
    run_with_reference(folder, name_inp, name_ref, fields, t_max[ele], n_proc)

@pytest.mark.parametrize("n_proc", procs)
def test_1Dcable_TTP(n_proc):
    folder = os.path.join("cases", "1Dcable_TTP")
    field = ["Action_potential"]
    t_max = 1
    name_inp = "svFSI.xml"
    name_ref = "result_" + str(t_max).zfill(3) + ".vtu"
    run_with_reference(folder, name_inp, name_ref, field, t_max, n_proc)

@pytest.mark.parametrize("n_proc", procs)
def test_2Dspiral_BO(n_proc):
    folder = os.path.join("cases", "2Dspiral_BO")
    field = ["Action_potential"]
    t_max = 1
    name_inp = "svFSI.xml"
    name_ref = "result_" + str(t_max).zfill(3) + ".vtu"
    run_with_reference(folder, name_inp, name_ref, field, t_max, n_proc)

@pytest.mark.parametrize("n_proc", procs)
def test_2Dsquare_AP(n_proc):
    folder = os.path.join("cases", "2Dsquare_AP")
    field = ["Action_potential"]
    t_max = 1
    name_inp = "svFSI.xml"
    name_ref = "result_" + str(t_max).zfill(3) + ".vtu"
    run_with_reference(folder, name_inp, name_ref, field, t_max, n_proc)

@pytest.mark.parametrize("n_proc", procs)
def test_purkinje(n_proc):
    folder = os.path.join("cases", "purkinje")
    field = ["Action_potential"]
    t_max = 1
    name_inp = "svFSI.xml"
    name_ref = "result_" + str(t_max).zfill(3) + ".vtu"
    run_with_reference(folder, name_inp, name_ref, field, t_max, n_proc)

@pytest.mark.parametrize("confs_ecgs", [["BICG_CN_myocardium_BO"  , -0.0781125,  0.0781125,  0.00885273],
                                        ["CG_RK4_endocardium_BO"  , -0.0780188,  0.0780188,  0.00884210],
                                        ["GMRES_FE_epicardium_TTP", -0.0786707,  0.0786707,  0.00891599],
                                        ["GMRES_FE_pfib_AP"       ,  0.0786707, -0.0786707, -0.00891599]])
@pytest.mark.parametrize("n_proc", procs)
def test_niederer_benchmark_ECGs_quadrature(confs_ecgs, n_proc):
    folder = os.path.join("cases", "niederer_benchmark_ECGs_quadrature")
    field = ["Action_potential"]
    t_max = 1
    name_inp = "svFSI_" + confs_ecgs[0] + ".xml"
    name_ref = "result_" + confs_ecgs[0] + "_" + str(t_max).zfill(3) + ".vtu"
    run_with_reference(folder, name_inp, name_ref, field, t_max, n_proc)

    for jj in range(0, 3):
        ecg_trace = pd.read_csv(folder + "/" + str(n_proc) + "-procs/ecglead_" + str(jj + 1) + ".txt", header = None)
        assert abs((ecg_trace.iloc[-1, 1] - confs_ecgs[jj + 1]) / confs_ecgs[jj + 1]) < RTOL['ECG'], \
               "Results in field ecglead_" + str(jj + 1) + ".txt differ by more than rtol=" + str(RTOL['ECG']) + " for test case " + confs_ecgs[0] 

@pytest.mark.parametrize("name_inp", ["svFSI_CG.xml", "svFSI_BICG.xml", "svFSI_GMRES.xml"])

@pytest.mark.parametrize("n_proc", procs)
def test_diffusion_line_source(name_inp, n_proc):
    folder = os.path.join("cases", "diffusion_line_source")
    field = ["Temperature"]
    t_max = 2
    name_ref = "result_" + str(t_max).zfill(3) + ".vtu"
    run_with_reference(folder, name_inp, name_ref, field, t_max, n_proc)


@pytest.mark.parametrize("n_proc", procs)
def test_pipe3D_RCR(n_proc):
    folder = os.path.join("cases", "pipe3D_RCR")
    fields = ["Pressure", "Velocity"]
    t_max = 2
    name_inp = "svFSI.xml"
    name_ref = "result_" + str(t_max).zfill(3) + ".vtu"
    run_with_reference(folder, name_inp, name_ref, fields, t_max, n_proc)

    
@pytest.mark.parametrize("n_proc", procs)
def test_cavity_2d(n_proc):
    folder = os.path.join("cases", "driven_cavity_2D")
    fields = ["Pressure", "Velocity"]
    t_max = 2
    name_inp = "svFSI.xml"
    name_ref = "result_" + str(t_max).zfill(3) + ".vtu"
    run_with_reference(folder, name_inp, name_ref, fields, t_max, n_proc)


@pytest.mark.parametrize("n_proc", procs)
def test_ale_3d_pipe(n_proc):
    folder = os.path.join("cases", "ale_3d_pipe")
    fields = ["Displacement", "Pressure", "Velocity"]
    t_max = 5
    name_inp = "svFSI.xml"
    name_ref = "result_" + str(t_max).zfill(3) + ".vtu"
    run_with_reference(folder, name_inp, name_ref, fields, t_max, n_proc)

<<<<<<< HEAD
@pytest.mark.parametrize("ele", ["P1P1_VMS"])
@pytest.mark.parametrize("n_proc", procs)
def test_block_compression(ele, n_proc):
    folder = os.path.join("cases", "block-compression", ele)
    field = ["Displacement", "Pressure", "Stress", "Divergence"]
    t_max = 1
    name_inp = "svFSI.xml"
    name_ref = "result_" + str(t_max).zfill(3) + ".vtu"
    run_with_reference(folder, name_inp, name_ref, field, t_max, n_proc)

@pytest.mark.parametrize("n_proc", procs)
def test_tensile_adventitia_HGO(n_proc):
    folder = os.path.join("cases", "tensile-adventitia_HGO")
    field = ["Displacement", "Velocity", "Stress", "VonMises_stress"]
    t_max = 1
    name_inp = "svFSI.xml"
    name_ref = "result_" + str(t_max).zfill(3) + ".vtu"
    run_with_reference(folder, name_inp, name_ref, field, t_max, n_proc)

@pytest.mark.parametrize("n_proc", procs)
def test_LV_Guccione_active(n_proc):
    folder = os.path.join("cases", "LV-Guccione-active")
    field = ["Displacement", "Velocity", "Pressure", "VonMises_stress", "Cauchy_stress", "Strain", "Jacobian"]
    t_max = 1
    name_inp = "svFSI.xml"
    name_ref = "result_" + str(t_max).zfill(3) + ".vtu"
    run_with_reference(folder, name_inp, name_ref, field, t_max, n_proc)
=======
@pytest.mark.parametrize("n_proc", procs)
def test_LV_Guccione_passive(n_proc):
    folder = os.path.join("cases", "LV_Guccione_passive")
    fields = ["Displacement", "Velocity", "Jacobian"] 
    t_max = 1
    name_inp = "svFSI.xml"
    name_ref = "result_" + str(t_max).zfill(3) + ".vtu"
    run_with_reference(folder, name_inp, name_ref, fields, t_max, n_proc)

@pytest.mark.parametrize("n_proc", procs)
def test_block_compression(n_proc):
    folder = os.path.join("cases", "block_compression")
    fields = ["Displacement", "Velocity", "Jacobian", "Stress", "Strain", "Caucy_stress", "Def_grad", "VonMises_stress"] 
    t_max = 1
    name_inp = "svFSI.xml"
    name_ref = "result_" + str(t_max).zfill(3) + ".vtu"
    run_with_reference(folder, name_inp, name_ref, fields, t_max, n_proc)

@pytest.mark.parametrize("n_proc", procs)
def test_dye_AD(n_proc):
    folder = os.path.join("cases", "dye_AD")
    fields = ["Velocity", "Pressure", "Traction", "WSS"] 
    t_max = 1
    name_inp = "svFSI.xml"
    name_ref = "result_" + str(t_max).zfill(3) + ".vtu"
    run_with_reference(folder, name_inp, name_ref, fields, t_max, n_proc)

@pytest.mark.parametrize("n_proc", procs)
def test_newtonian_flow(n_proc):
    folder = os.path.join("cases", "newtonian_flow")
    fields = ["Velocity", "Pressure", "Traction", "WSS"] 
    t_max = 1
    name_inp = "svFSI.xml"
    name_ref = "result_" + str(t_max).zfill(3) + ".vtu"
    run_with_reference(folder, name_inp, name_ref, fields, t_max, n_proc)

@pytest.mark.parametrize("n_proc", procs)
def test_casson_flow(n_proc):
    folder = os.path.join("cases", "casson_flow")
    fields = ["Velocity", "Pressure", "Traction", "WSS"] 
    t_max = 1
    name_inp = "svFSI.xml"
    name_ref = "result_" + str(t_max).zfill(3) + ".vtu"
    run_with_reference(folder, name_inp, name_ref, fields, t_max, n_proc)

@pytest.mark.parametrize("n_proc", procs)
def test_carreau_yasuda_flow(n_proc):
    folder = os.path.join("cases", "carreau_yasuda_flow")
    fields = ["Velocity", "Pressure", "Traction", "WSS"] 
    t_max = 1
    name_inp = "svFSI.xml"
    name_ref = "result_" + str(t_max).zfill(3) + ".vtu"
    run_with_reference(folder, name_inp, name_ref, fields, t_max, n_proc)
>>>>>>> c14486e6
<|MERGE_RESOLUTION|>--- conflicted
+++ resolved
@@ -13,12 +13,9 @@
 cpp_exec = os.path.join(this_file_dir, "..", "build", "svFSI-build", "bin", "svFSI")
 
 # relative tolerances for tested results
-<<<<<<< HEAD
 RTOL = {'Pressure': 1.0e-12, 'Velocity': 1.0e-12, 'Action_potential': 1.0e-12, 'Temperature': 1.0e-12, 'ECG': 1.0e-12, 'Displacement': 1.0e-12, \
-        'Stress': 1.0e-12, 'VonMises_stress': 1.0e-12, 'Cauchy_stress' : 1.0e-12, 'Strain' : 1.0e-12, 'Jacobian' : 1.0e-12, 'Divergence' : 1.0e-12}
-=======
-RTOL = {'Pressure': 1.0e-12, 'Velocity': 1.0e-12, 'Action_potential': 1.0e-12, 'Temperature': 1.0e-12, 'ECG': 1.0e-12, 'Displacement': 1.0e-12, 'Jacobian': 1.0e-12, 'Stress': 1.0e-12, 'Strain': 1.0e-12, 'Cauchy_stress': 1.0e-12, 'Def_grad': 1.0e-12, 'VonMises_stress':1.0e-12, 'Traction':1.0e-12, 'WSS':1.0e-12}
->>>>>>> c14486e6
+        'Stress': 1.0e-12, 'VonMises_stress': 1.0e-12, 'Cauchy_stress' : 1.0e-12, 'Strain' : 1.0e-12, 'Jacobian' : 1.0e-12, 'Divergence' : 1.0e-12, \
+        'Def_grad': 1.0e-12, 'Traction':1.0e-12, 'WSS':1.0e-12}
 
 # number of processors to test
 procs = [1, 3, 4]
@@ -153,7 +150,6 @@
                "Results in field ecglead_" + str(jj + 1) + ".txt differ by more than rtol=" + str(RTOL['ECG']) + " for test case " + confs_ecgs[0] 
 
 @pytest.mark.parametrize("name_inp", ["svFSI_CG.xml", "svFSI_BICG.xml", "svFSI_GMRES.xml"])
-
 @pytest.mark.parametrize("n_proc", procs)
 def test_diffusion_line_source(name_inp, n_proc):
     folder = os.path.join("cases", "diffusion_line_source")
@@ -192,11 +188,10 @@
     name_ref = "result_" + str(t_max).zfill(3) + ".vtu"
     run_with_reference(folder, name_inp, name_ref, fields, t_max, n_proc)
 
-<<<<<<< HEAD
 @pytest.mark.parametrize("ele", ["P1P1_VMS"])
 @pytest.mark.parametrize("n_proc", procs)
-def test_block_compression(ele, n_proc):
-    folder = os.path.join("cases", "block-compression", ele)
+def test_block_compression_ustruct(ele, n_proc):
+    folder = os.path.join("cases", "block_compression_ustruct", ele)
     field = ["Displacement", "Pressure", "Stress", "Divergence"]
     t_max = 1
     name_inp = "svFSI.xml"
@@ -205,7 +200,7 @@
 
 @pytest.mark.parametrize("n_proc", procs)
 def test_tensile_adventitia_HGO(n_proc):
-    folder = os.path.join("cases", "tensile-adventitia_HGO")
+    folder = os.path.join("cases", "tensile_adventitia_HGO")
     field = ["Displacement", "Velocity", "Stress", "VonMises_stress"]
     t_max = 1
     name_inp = "svFSI.xml"
@@ -214,13 +209,13 @@
 
 @pytest.mark.parametrize("n_proc", procs)
 def test_LV_Guccione_active(n_proc):
-    folder = os.path.join("cases", "LV-Guccione-active")
+    folder = os.path.join("cases", "LV_Guccione_active")
     field = ["Displacement", "Velocity", "Pressure", "VonMises_stress", "Cauchy_stress", "Strain", "Jacobian"]
     t_max = 1
     name_inp = "svFSI.xml"
     name_ref = "result_" + str(t_max).zfill(3) + ".vtu"
     run_with_reference(folder, name_inp, name_ref, field, t_max, n_proc)
-=======
+
 @pytest.mark.parametrize("n_proc", procs)
 def test_LV_Guccione_passive(n_proc):
     folder = os.path.join("cases", "LV_Guccione_passive")
@@ -231,8 +226,8 @@
     run_with_reference(folder, name_inp, name_ref, fields, t_max, n_proc)
 
 @pytest.mark.parametrize("n_proc", procs)
-def test_block_compression(n_proc):
-    folder = os.path.join("cases", "block_compression")
+def test_block_compression_struct(n_proc):
+    folder = os.path.join("cases", "block_compression_struct")
     fields = ["Displacement", "Velocity", "Jacobian", "Stress", "Strain", "Caucy_stress", "Def_grad", "VonMises_stress"] 
     t_max = 1
     name_inp = "svFSI.xml"
@@ -273,5 +268,4 @@
     t_max = 1
     name_inp = "svFSI.xml"
     name_ref = "result_" + str(t_max).zfill(3) + ".vtu"
-    run_with_reference(folder, name_inp, name_ref, fields, t_max, n_proc)
->>>>>>> c14486e6
+    run_with_reference(folder, name_inp, name_ref, fields, t_max, n_proc)
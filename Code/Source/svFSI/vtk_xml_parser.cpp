/* Copyright (c) Stanford University, The Regents of the University of California, and others.
 *
 * All Rights Reserved.
 *
 * See Copyright-SimVascular.txt for additional details.
 *
 * Permission is hereby granted, free of charge, to any person obtaining
 * a copy of this software and associated documentation files (the
 * "Software"), to deal in the Software without restriction, including
 * without limitation the rights to use, copy, modify, merge, publish,
 * distribute, sublicense, and/or sell copies of the Software, and to
 * permit persons to whom the Software is furnished to do so, subject
 * to the following conditions:
 *
 * The above copyright notice and this permission notice shall be included
 * in all copies or substantial portions of the Software.
 *
 * THIS SOFTWARE IS PROVIDED BY THE COPYRIGHT HOLDERS AND CONTRIBUTORS "AS
 * IS" AND ANY EXPRESS OR IMPLIED WARRANTIES, INCLUDING, BUT NOT LIMITED
 * TO, THE IMPLIED WARRANTIES OF MERCHANTABILITY AND FITNESS FOR A
 * PARTICULAR PURPOSE ARE DISCLAIMED. IN NO EVENT SHALL THE COPYRIGHT OWNER
 * OR CONTRIBUTORS BE LIABLE FOR ANY DIRECT, INDIRECT, INCIDENTAL, SPECIAL,
 * EXEMPLARY, OR CONSEQUENTIAL DAMAGES (INCLUDING, BUT NOT LIMITED TO,
 * PROCUREMENT OF SUBSTITUTE GOODS OR SERVICES; LOSS OF USE, DATA, OR
 * PROFITS; OR BUSINESS INTERRUPTION) HOWEVER CAUSED AND ON ANY THEORY OF
 * LIABILITY, WHETHER IN CONTRACT, STRICT LIABILITY, OR TORT (INCLUDING
 * NEGLIGENCE OR OTHERWISE) ARISING IN ANY WAY OUT OF THE USE OF THIS
 * SOFTWARE, EVEN IF ADVISED OF THE POSSIBILITY OF SUCH DAMAGE.
 */

// The functions defined here replicate the Fortran functions defined in vtkXMLParser.f90.
//
// Volume mesh and face data is read using VTK readers to read VTU and VTP files. Data 
// read in is stored directly into mshType and faceType objects.

#include "vtk_xml_parser.h" 
#include "Array.h" 
#include "Array3.h"

#include <vtkDoubleArray.h>
#include "vtkCellData.h"
#include <vtkGenericCell.h>
#include <vtkGeometryFilter.h>
#include <vtkIntArray.h>
#include <vtkPointData.h>
#include <vtkDataArray.h>
#include <vtkPolyData.h>
#include <vtkSmartPointer.h>
#include <vtkUnsignedCharArray.h>
#include <vtkUnstructuredGrid.h>
#include <vtkXMLPolyDataReader.h>
#include <vtkXMLUnstructuredGridReader.h>

#include <string>
#include <map>
#include <vector>
#include <algorithm>
#include <cctype>

namespace vtk_xml_parser {

// VTK file extensions.
const std::string VtkFileExtentions::VTK_VTU_EXTENSION = "vtu";
const std::string VtkFileExtentions::VTK_VTP_EXTENSION = "vtp";

/// Map used to convert VTK cell types to number of nodes per element.
std::map<unsigned char,int> vtk_cell_to_elem {
  {VTK_HEXAHEDRON, 8},
  {VTK_LINE, 2},
  {VTK_QUAD, 4},
  {VTK_TETRA, 4},
  {VTK_TRIANGLE, 3},
  {VTK_WEDGE, 6},
  {VTK_QUADRATIC_TRIANGLE, 6},
  {VTK_BIQUADRATIC_TRIANGLE, 7},
  {VTK_QUADRATIC_QUAD, 8},
  {VTK_BIQUADRATIC_QUAD, 9},
  {VTK_QUADRATIC_TETRA, 10},
  {VTK_QUADRATIC_HEXAHEDRON, 20},
  {VTK_TRIQUADRATIC_HEXAHEDRON, 27}
};

std::map<unsigned char, std::vector<std::vector<int>>> vtk_cell_ordering {
  {VTK_HEXAHEDRON, {{0,3,2,1},
                    {4,5,6,7},
                    {0,1,5,4},
                    {1,2,6,5},
                    {2,3,7,6},
                    {3,0,4,7}}},
  {VTK_LINE, {{0},
              {1}}},
  {VTK_QUAD, {{0,1},
              {1,2},
              {2,3},
              {3,0}}},
  {VTK_TETRA, {{0,1,2},
               {0,1,3},
               {1,2,3},
               {2,0,3}}},
  {VTK_TRIANGLE, {{0,1},
                  {1,2},
                  {2,0}}},
  {VTK_WEDGE, {{0,1,2},
               {3,4,5},
               {0,1,4,3},
               {1,2,5,4},
               {2,0,3,5}}},
  {VTK_QUADRATIC_TRIANGLE, {{0,3,1},
                            {1,4,2},
                            {2,5,0}}},
  {VTK_BIQUADRATIC_TRIANGLE, {{0,3,1},
                              {1,4,2},
                              {2,5,0}}},
  {VTK_QUADRATIC_QUAD, {{0,4,1},
                        {1,5,2},
                        {2,6,3},
                        {3,7,0}}},
  {VTK_BIQUADRATIC_QUAD, {{0,4,1},
                          {1,5,2},
                          {2,6,3},
                          {3,7,0}}},
  {VTK_QUADRATIC_TETRA, {{0,1,2,4,5,6},
                       {0,3,1,7,8,4},
                       {1,3,2,8,9,5},
                       {2,3,0,9,7,6}}},
  {VTK_QUADRATIC_HEXAHEDRON, {{0,11,3,10,2,9,1,8},
                              {4,12,5,13,6,14,7,15},
                              {0,8,1,17,5,12,4,16},
                              {1,9,2,18,6,13,5,17},
                              {2,10,3,19,7,14,6,18},
                              {3,11,0,16,4,15,7,19}}},
  {VTK_TRIQUADRATIC_HEXAHEDRON, {{0,11,3,10,2,9,1,8,24},
                                {4,12,5,13,6,14,7,15,25},
                                {0,8,1,17,5,12,4,16,22},
                                {1,9,2,18,6,13,5,17,21},
                                {2,10,3,19,7,14,6,18,23},
                                {3,11,0,16,4,15,7,19,20}}}
};
/// Names of data arrays store in VTK mesh files.
const std::string NODE_IDS_NAME("GlobalNodeID");
const std::string ELEMENT_IDS_NAME("GlobalElementID");

/////////////////////////////////////////////////////////////////
//             I n t e r n a l  U t i l i t i e s              //
/////////////////////////////////////////////////////////////////

/// @brief Get the mesh nodes per element and ordering. 
///
void get_mesh_ordering(const int num_elems, vtkSmartPointer<vtkUnsignedCharArray> cell_types, int& np_elem, 
    std::vector<std::vector<int>>& ordering)
{
  int num_hex = 0;
  int num_line = 0;
  int num_quad = 0;
  int num_tet = 0;
  int num_tri = 0;
  int num_unknown = 0;
  int num_wedge = 0;
  int num_quadratic_tri = 0;
  int num_biquadratic_tri = 0;
  int num_quadratic_quad = 0;
  int num_biquadratic_quad = 0;
  int num_quadratic_tetra = 0;
  int num_quadratic_hexahedron = 0;
  int num_triquadratic_hexahedron = 0;

  for (int i = 0; i < num_elems; i++) {
    switch (cell_types->GetValue(i)) {
      case VTK_HEXAHEDRON:
        num_hex += 1;
      break;

      case VTK_LINE:
        num_line += 1;
      break;

      case VTK_QUAD:
        num_quad += 1;
      break;

      case VTK_TETRA:
        num_tet += 1;
      break;

      case VTK_TRIANGLE:
        num_tri += 1;
      break;

      case VTK_WEDGE:
        num_wedge += 1;
      break;

      case VTK_QUADRATIC_TRIANGLE:
        num_quadratic_tri += 1;
      break;

      case VTK_BIQUADRATIC_TRIANGLE:
        num_biquadratic_tri += 1;
      break;

      case VTK_QUADRATIC_QUAD:
        num_quadratic_quad += 1;
      break;

      case VTK_BIQUADRATIC_QUAD:
        num_biquadratic_quad += 1;
      break;

      case VTK_QUADRATIC_TETRA:
        num_quadratic_tetra += 1;
      break;

      case VTK_QUADRATIC_HEXAHEDRON:
        num_quadratic_hexahedron += 1;
      break;

      case VTK_TRIQUADRATIC_HEXAHEDRON:
        num_triquadratic_hexahedron += 1;
      break;

      default:
        num_unknown += 1;
      break;
    }
  }

  #ifdef debug_get_mesh_ordering
  std::cout << "[store_element_conn] num_line: " << num_line <<  std::endl;
  std::cout << "[store_element_conn] num_quad: " << num_quad <<  std::endl;
  std::cout << "[store_element_conn] num_hex: " << num_hex <<  std::endl;
  std::cout << "[store_element_conn] num_tet: " << num_tet <<  std::endl;
  std::cout << "[store_element_conn] num_tri: " << num_tri <<  std::endl;
  std::cout << "[store_element_conn] num_unknown: " << num_unknown <<  std::endl;
  #endif

  np_elem = 0;
  ordering.clear();

  if (num_line != 0) {
    np_elem = vtk_cell_to_elem[VTK_LINE];
    ordering = vtk_cell_ordering[VTK_LINE];
  } if (num_hex != 0) {
    np_elem = vtk_cell_to_elem[VTK_HEXAHEDRON];
    ordering = vtk_cell_ordering[VTK_HEXAHEDRON];
  } if (num_quad != 0) {
    np_elem = vtk_cell_to_elem[VTK_QUAD];
    ordering = vtk_cell_ordering[VTK_QUAD];
  } if (num_tet != 0) {
    np_elem = vtk_cell_to_elem[VTK_TETRA];
    ordering = vtk_cell_ordering[VTK_TETRA];
  } if (num_tri != 0) {
    np_elem = vtk_cell_to_elem[VTK_TRIANGLE];
    ordering = vtk_cell_ordering[VTK_TRIANGLE];
  } if (num_wedge != 0) {
    np_elem = vtk_cell_to_elem[VTK_WEDGE];
    ordering = vtk_cell_ordering[VTK_WEDGE];
  }

  // For higher-order elements with mid-side nodes. 
  //
  if (num_quadratic_tri != 0) {
    np_elem = vtk_cell_to_elem[VTK_QUADRATIC_TRIANGLE];
    ordering = vtk_cell_ordering[VTK_QUADRATIC_TRIANGLE];
  } if (num_biquadratic_tri != 0){
    np_elem = vtk_cell_to_elem[VTK_BIQUADRATIC_TRIANGLE];
    ordering = vtk_cell_ordering[VTK_BIQUADRATIC_TRIANGLE];
  } if (num_quadratic_quad != 0) {
    np_elem = vtk_cell_to_elem[VTK_QUADRATIC_QUAD];
    ordering = vtk_cell_ordering[VTK_QUADRATIC_QUAD];
  } if (num_biquadratic_quad != 0) {
    np_elem = vtk_cell_to_elem[VTK_BIQUADRATIC_QUAD];
    ordering = vtk_cell_ordering[VTK_BIQUADRATIC_QUAD];
  } if (num_quadratic_tetra != 0) {
    np_elem = vtk_cell_to_elem[VTK_QUADRATIC_TETRA];
    ordering = vtk_cell_ordering[VTK_QUADRATIC_TETRA];
  } if (num_quadratic_hexahedron != 0) {
    np_elem = vtk_cell_to_elem[VTK_QUADRATIC_HEXAHEDRON];
    ordering = vtk_cell_ordering[VTK_QUADRATIC_HEXAHEDRON];
  } if (num_triquadratic_hexahedron != 0) {
    np_elem = vtk_cell_to_elem[VTK_TRIQUADRATIC_HEXAHEDRON];
    ordering = vtk_cell_ordering[VTK_TRIQUADRATIC_HEXAHEDRON];
  }
}

/// @brief Store element connectivity into the Face object.
///
/// Face variables set
///   face.nEl - number of elements
///   face.eNoN - number of noders per element
///   face.IEN - element connectivity (num_nodes_per_elem, num_elems)
///
/// Note: The face.IEN array is allocated as in the Fortran code as (face.eNoN, face.nEl).
//
void store_element_conn(vtkSmartPointer<vtkPolyData> vtk_polydata, faceType& face)
{
  #define n_debug_store_element_conn
  #ifdef debug_store_element_conn
  std::cout << "[store_element_conn(polydata)] " << std::endl;
  std::cout << "[store_element_conn(polydata)] ========== store_element_conn(polydata) =========" << std::endl;
  #endif

  vtkObject::GlobalWarningDisplayOff();

  // Get the number of nodes per cell.
  auto cell = vtkGenericCell::New();
  vtk_polydata->GetCell(0, cell);
  int np_elem = cell->GetNumberOfPoints();
  #ifdef debug_store_element_conn
  std::cout << "[store_element_conn(polydata)] np_elem: " << np_elem << std::endl;
  std::cout << "[store_element_conn(polydata)] cell type: " << vtk_polydata->GetCellType(0) << std::endl;
  #endif

  // Allocate connectivity array.
  auto num_elems = vtk_polydata->GetNumberOfCells();
  face.nEl = num_elems;
  face.eNoN = np_elem; 
  face.IEN = Array<int>(np_elem, num_elems);

  for (int i = 0; i < num_elems; i++) {
    vtk_polydata->GetCell(i, cell);
    auto num_cell_pts = cell->GetNumberOfPoints();
    for (int j = 0; j < num_cell_pts; j++) {
      auto id = cell->PointIds->GetId(j);
      face.IEN(j,i) = id;
    }
  }
}

void store_element_conn(vtkSmartPointer<vtkUnstructuredGrid> vtk_ugrid, faceType& face)
{
  // Get the number of nodes per cell.
  auto cell = vtkGenericCell::New();
  vtk_ugrid->GetCell(0, cell);
  int np_elem = cell->GetNumberOfPoints();

  auto num_elems = vtk_ugrid->GetNumberOfCells();
  face.nEl = num_elems;
  face.eNoN = np_elem; 
  face.IEN = Array<int>(np_elem, num_elems);

  for (int i = 0; i < num_elems; i++) {
    vtk_ugrid->GetCell(i, cell);
    auto num_cell_pts = cell->GetNumberOfPoints();
    for (int j = 0; j < num_cell_pts; j++) {
      auto id = cell->PointIds->GetId(j);
      face.IEN(j,i) = id;
    }
  }
}

void store_element_conn(vtkSmartPointer<vtkPolyData> vtk_polydata, mshType& mesh)
{
  #ifdef debug_store_element_conn
  std::cout << "[store_element_conn(polydata,mesh)] " << std::endl;
  std::cout << "[store_element_conn(polydata,mesh)] ========== store_element_conn(polydata,mesh) =========" << std::endl;
  #endif

  // Get the number of nodes per cell.
  auto cell = vtkGenericCell::New();
  vtk_polydata->GetCell(0, cell);
  int np_elem = cell->GetNumberOfPoints();

  // Allocate connectivity array.
  auto num_elems = vtk_polydata->GetNumberOfCells();
  mesh.gnEl = num_elems;
  mesh.eNoN = np_elem;
  mesh.gIEN = Array<int>(np_elem, num_elems);
  #ifdef debug_store_element_conn
  std::cout << "[store_element_conn(polydata,mesh)] num_elems: " << num_elems << std::endl;
  std::cout << "[store_element_conn(polydata,mesh)] np_elem: " << np_elem << std::endl;
  #endif

  for (int i = 0; i < num_elems; i++) {
    //int elem_id = elem_ids->GetValue(i);
    vtk_polydata->GetCell(i, cell);
    auto num_cell_pts = cell->GetNumberOfPoints();
    for (int j = 0; j < num_cell_pts; j++) {
      auto id = cell->PointIds->GetId(j);
      mesh.gIEN(j,i) = id;
    }
  }
}

/// @brief Store VTK vtkUnstructuredGrid cell connectivity into a mesh element connectivity. 
///
/// Mesh variables set
///   mesh.gnEl - number of elements
///   mesh.eNoN - number of noders per element
///   mesh.gIEN - element connectivity (num_nodes_per_elem, num_elems)
///
/// Note: The mesh.gIEN array is allocated as in the Fortran code as (np_elem, num_elems).
//
void store_element_conn(vtkSmartPointer<vtkUnstructuredGrid> vtk_ugrid, mshType& mesh)
{
  #ifdef debug_store_element_conn
  std::cout << "[store_element_conn(ugrid)] " << std::endl;
  std::cout << "[store_element_conn(ugrid)] ========== store_element_conn(ugrid) =========" << std::endl;
  #endif
  vtkSmartPointer<vtkUnsignedCharArray> cell_types = vtk_ugrid->GetCellTypesArray();
  auto num_elems = vtk_ugrid->GetNumberOfCells();
  #ifdef debug_store_element_conn
  std::cout << "[store_element_conn(ugrid)] num_elems: " << num_elems << std::endl;
  #endif

  // Get the mesh nodes per element and ordering. 
  //
  int np_elem = 0; 
  std::vector<std::vector<int>> ordering;
  get_mesh_ordering(num_elems, cell_types, np_elem, ordering);

  // For generic higher-order elements.
  //
  if (np_elem == 0) { 
    auto cell = vtkGenericCell::New();
    vtk_ugrid->GetCell(0, cell);
    np_elem = cell->GetNumberOfPoints();
  }

  mesh.gnEl = num_elems;
  mesh.eNoN = np_elem; 
  mesh.gIEN = Array<int>(np_elem, num_elems);
  mesh.ordering = ordering;

  #ifdef debug_store_element_conn
  std::cout << "[store_element_conn] np_elem: " << np_elem <<  std::endl;
  std::cout << "[store_element_conn] Number of elements: " << num_elems <<  std::endl;
  std::cout << "[store_element_conn] Number of nodes per element: " << np_elem <<  std::endl;
  #endif

  auto cell = vtkGenericCell::New();
  for (int i = 0; i < num_elems; i++) {
    vtk_ugrid->GetCell(i, cell);
    auto dim = cell->GetCellDimension();
    auto num_cell_pts = cell->GetNumberOfPoints();
    if (num_cell_pts != np_elem) { 
      throw std::runtime_error("[store_element_conn] Error in VTK mesh data for mesh '" + mesh.name + "'.");
    }
    for (int j = 0; j < num_cell_pts; j++) {
      auto id = cell->PointIds->GetId(j);
      //mesh.gIEN(i,j) = id;
      mesh.gIEN(j,i) = id;
    }
  }
}

/// @brief Store element IDs into a mshType object. 
///
/// \todo [NOTE] Are element IDs used?
//
void store_element_ids(vtkSmartPointer<vtkUnstructuredGrid> vtk_ugrid, mshType& mesh)
{
  auto elem_ids = vtkIntArray::SafeDownCast(vtk_ugrid->GetCellData()->GetArray(ELEMENT_IDS_NAME.c_str()));
  if (elem_ids == nullptr) { 
    throw std::runtime_error("No '" + ELEMENT_IDS_NAME + "' data of type Int32 found in VTK mesh.");
  }
  int num_elem_ids = elem_ids->GetNumberOfTuples();
  for (int i = 0; i < num_elem_ids; i++) { 
  }
}

/// @brief Store element IDs into a faceType object.
///
/// Face data set
///   face.gE
//
void store_element_ids(vtkSmartPointer<vtkPolyData> vtk_polydata, faceType& face)
{
  auto elem_ids = vtkIntArray::SafeDownCast(vtk_polydata->GetCellData()->GetArray(ELEMENT_IDS_NAME.c_str()));
  if (elem_ids == nullptr) {
    throw std::runtime_error("No '" + ELEMENT_IDS_NAME + "' data of type Int32 found in VTK mesh.");
    return;
  }
  #ifdef debug_store_element_ids
  std::cout << "[store_element_ids] Allocate face.gE ... " <<  std::endl;
  #endif
  int num_elem_ids = elem_ids->GetNumberOfTuples();
  face.gE = Vector<int>(num_elem_ids);
  // [NOTE] It is not clear how these IDs are used but if they
  // index into arrays or vectors then they need to be offset by -1.
  for (int i = 0; i < num_elem_ids; i++) {
    face.gE(i) = elem_ids->GetValue(i) - 1;
  }
}

/// @brief Store element IDs into a faceType object.
///
/// Face data set
///   face.gE
//
void store_element_ids(vtkSmartPointer<vtkUnstructuredGrid> vtk_ugrid, faceType& face)
{
  auto elem_ids = vtkIntArray::SafeDownCast(vtk_ugrid->GetCellData()->GetArray(ELEMENT_IDS_NAME.c_str()));
  if (elem_ids == nullptr) {
    throw std::runtime_error("No '" + ELEMENT_IDS_NAME + "' data of type Int32 found in VTK mesh.");
    return;
  }
  #ifdef debug_store_element_ids
  std::cout << "[store_element_ids] Allocate face.gE ... " <<  std::endl;
  #endif
  int num_elem_ids = elem_ids->GetNumberOfTuples();
  face.gE = Vector<int>(num_elem_ids);
  // [NOTE] It is not clear how these IDs are used but if they
  // index into arrays or vectors then they need to be offset by -1.
  for (int i = 0; i < num_elem_ids; i++) {
    face.gE(i) = elem_ids->GetValue(i) - 1;
  }
}

/// @brief Store nodal coordinates from the VTK points into a face.
///
/// Face data set
///   face.nNo - number of nodes
///   face.x - node coordinates
//
void store_nodal_coords(vtkPoints* points, faceType& face)
{
  vtkIdType num_nodes = points->GetNumberOfPoints();
  face.nNo = num_nodes;
  face.x = Array<double>(3, num_nodes);
  double point[3];
  for (int i = 0; i < num_nodes; i++) {
    points->GetPoint(i, point);
    face.x(0,i) = point[0];
    face.x(1,i) = point[1];
    face.x(2,i) = point[2];
  }
}

/// @brief Store VTK points into a mesh nodal coordinates.
///
/// Mesh variables set
///   mesh.gnNo - number of nodes
///   mesh.x - node coordinates
//
void store_nodal_coords(vtkPoints* points, mshType& mesh)
{
  vtkIdType num_nodes = points->GetNumberOfPoints();
  mesh.gnNo = num_nodes;
  mesh.x = Array<double>(3, num_nodes);

  for (int i = 0; i < num_nodes; i++) {
    double point[3];
    points->GetPoint(i, point);
    mesh.x(0,i) = point[0];
    mesh.x(1,i) = point[1];
    mesh.x(2,i) = point[2];
  }
}

/// @brief Store VTK node IDs data array into a mesh nodal IDs.
///
/// Note: This array appeats to be optional. 
///
/// Mesh variables set
///   mesh.gN - nodal IDs
//
void store_nodal_ids(vtkSmartPointer<vtkUnstructuredGrid> vtk_ugrid, mshType& mesh)
{
  vtkIdType num_nodes = vtk_ugrid->GetNumberOfPoints();
  auto node_ids = vtkIntArray::SafeDownCast(vtk_ugrid->GetPointData()->GetArray(NODE_IDS_NAME.c_str()));
  if (node_ids == nullptr) {
    return;
  }
  mesh.gN = Vector<int>(num_nodes);
  for (int i = 0; i < num_nodes; i++) {
    mesh.gN(i) = node_ids->GetValue(i);
    //std::cout << "[store_nodal_ids] mesh.gN(" << i << "): " << mesh.gN(i) << std::endl;
  }
}

/// @brief Store VTK node IDs data array into a face nodal IDs.
///
void store_nodal_ids(vtkSmartPointer<vtkUnstructuredGrid> vtk_ugrid, faceType& face)
{
  vtkIdType num_nodes = vtk_ugrid->GetNumberOfPoints();
  auto node_ids = vtkIntArray::SafeDownCast(vtk_ugrid->GetPointData()->GetArray(NODE_IDS_NAME.c_str()));
  if (node_ids == nullptr) {
    return;
  }
  face.gN = Vector<int>(num_nodes);
  for (int i = 0; i < num_nodes; i++) {
    face.gN(i) = node_ids->GetValue(i);
    //std::cout << "[store_nodal_ids] mesh.gN(" << i << "): " << mesh.gN(i) << std::endl;
  }
}

/// @brief Store VTK node IDs data array into a face nodal IDs.
///
/// Note: This array appeats to be optional. 
///
/// Face variables set
///   face.gN - nodal IDs
//
void store_nodal_ids(vtkSmartPointer<vtkPolyData> vtk_polydata, faceType& face)
{
  vtkIdType num_nodes = vtk_polydata->GetNumberOfPoints();
  auto node_ids = vtkIntArray::SafeDownCast(vtk_polydata->GetPointData()->GetArray(NODE_IDS_NAME.c_str()));
  if (node_ids == nullptr) {
    return; 
  }
  face.gN = Vector<int>(num_nodes);
  for (int i = 0; i < num_nodes; i++) {
    // [NOTE] It seems that face node IDs are 1 based.
    face.gN(i) = node_ids->GetValue(i) - 1;
    //std::cout << "[store_nodal_ids] face.gN(" << i << "): " << face.gN(i) << std::endl;
  }
}

void store_nodal_ids(vtkSmartPointer<vtkPolyData> vtk_polydata, mshType& mesh)
{
  vtkIdType num_nodes = vtk_polydata->GetNumberOfPoints();
  auto node_ids = vtkIntArray::SafeDownCast(vtk_polydata->GetPointData()->GetArray(NODE_IDS_NAME.c_str()));
  if (node_ids == nullptr) {
    return;
  }
  mesh.gN = Vector<int>(num_nodes);
  for (int i = 0; i < num_nodes; i++) {
    // [NOTE] It seems that face node IDs are 1 based.
    mesh.gN(i) = node_ids->GetValue(i) - 1;
    //std::cout << "[store_nodal_ids] face.gN(" << i << "): " << face.gN(i) << std::endl;
  }
}


/////////////////////////////////////////////////////////////////
//             E x p o s e d    U t i l i t i e s              //
/////////////////////////////////////////////////////////////////

/// @brief Read fiber direction data from a VTK VTU file and copy it into a mesh..
///
/// Data is stored in the mesh for all fiber direction files.
///
/// Mesh variables set
///   mesh.fN - Fiber orientations stored at the element level.  
///             mesh.fN shape is Array<double>(num_fiber_files*nsd, num_elems)
///
/// Arguments:
///   file_name - The name of the VTK VTU file storing fiber direction data
///   data_name - The name of the VTK Cell Data Array storing fiber direction data
///   idx - The id used to identify a fiber file (0, 1, ..., number of fiber files - 1)
///   mesh - The mesh to store the data into.
//
void load_fiber_direction_vtu(const std::string& file_name, const std::string& data_name, const int idx, 
    const int nsd, mshType& mesh)
{
  #ifdef debug_load_fiber_direction_vtu
  std::cout << "[load_fiber_direction_vtu] " << std::endl;
  std::cout << "[load_fiber_direction_vtu] ===== vtk_xml_parser::load_fiber_direction_vtu ===== " << std::endl;
  #endif
  using namespace vtk_xml_parser;

  if (FILE *file = fopen(file_name.c_str(), "r")) {
      fclose(file);
  } else {
    throw std::runtime_error("The fiber direction VTK file '" + file_name + "' can't be read.");
  }

  auto reader = vtkSmartPointer<vtkXMLUnstructuredGridReader>::New();
  reader->SetFileName(file_name.c_str());
  reader->Update();
  vtkSmartPointer<vtkUnstructuredGrid> vtk_ugrid = reader->GetOutput();

  vtkIdType num_nodes = vtk_ugrid->GetNumberOfPoints();
  if (num_nodes == 0) {
    throw std::runtime_error("Failed reading the VTK file '" + file_name + "'.");
  }

  vtkIdType num_elems = vtk_ugrid->GetNumberOfCells();
  if (mesh.gnEl != num_elems) {
    throw std::runtime_error("The number of elements (" + std::to_string(num_elems) + 
        ") in the fiber direction VTK file '" + file_name + "' is not equal to the number of elements (" 
        + std::to_string(mesh.gnEl) + ") for the mesh named '" + mesh.name + "'.");
  }

  // Get the 3-component fiber orientation data.
  auto fiber_data = vtkDoubleArray::SafeDownCast(vtk_ugrid->GetCellData()->GetArray(data_name.c_str()));
  if (fiber_data == nullptr) { 
    throw std::runtime_error("No '" + data_name + "' data found in the fiber direction VTK file '" + file_name + "'");
  }

  // Set the fiber orientations data.
  int offset = idx * nsd;
  #ifdef debug_load_fiber_direction_vtu
  std::cout << "[load_fiber_direction_vtu] idx: " << idx << std::endl;
  std::cout << "[load_fiber_direction_vtu] offset: " << offset << std::endl;
  #endif

  for (int e = 0; e < mesh.gnEl; e++) {
    auto fiber_dir = fiber_data->GetTuple(e);
    for (int i = 0; i < nsd; i++) {
      mesh.fN(i+offset, e) = fiber_dir[i];
    }
    //std::cout << "[load_fiber_direction_vtu] e mesh.fN: " << e+1 << " " << mesh.fN.col(e) << std::endl;
  }
}

/// @brief Store a surface mesh read from a VTK .vtp file into a Face object.
//
void load_vtp(const std::string& file_name, faceType& face)
{
  #define n_debug_load_vtp 
  #ifdef debug_load_vtp 
  std::cout << "[load_vtp] " << std::endl;
  std::cout << "[load_vtp] ===== vtk_xml_parser.cpp::load_vtp ===== " << std::endl;
  #endif
  auto reader = vtkSmartPointer<vtkXMLPolyDataReader>::New();
  reader->SetFileName(file_name.c_str());
  reader->Update();
  vtkSmartPointer<vtkPolyData> vtk_polydata = reader->GetOutput();

  vtkIdType num_nodes = vtk_polydata->GetNumberOfPoints();
  if (num_nodes == 0) {
    throw std::runtime_error("Failed reading the VTK file '" + file_name + "'.");
  }

  vtkIdType num_elems = vtk_polydata->GetNumberOfCells();
  #ifdef debug_load_vtp 
  std::cout << "[load_vtp] Number of nodes: " << num_nodes << std::endl;
  std::cout << "[load_vtp] Number of elements: " << num_elems << std::endl;
  #endif

  // Store nodal coordinates.
  auto points = vtk_polydata->GetPoints();
  store_nodal_coords(points, face);

  // Store nodal IDs.
  store_nodal_ids(vtk_polydata, face);

  // Store element connectivity.
  store_element_conn(vtk_polydata, face);

  // Store element IDs.
  store_element_ids(vtk_polydata, face);

  #ifdef debug_load_vtp 
  std::cout << "[load_vtp] Done. " << std::endl;
  #endif
}

/// @brief Store a surface mesh read from a VTK .vtp file into a Mesh object.
//
void load_vtp(const std::string& file_name, mshType& mesh) 
{
  #ifdef debug_load_vtp 
  std::cout << "[load_vtp] " << std::endl;
  std::cout << "[load_vtp] ===== vtk_xml_parser.cpp::load_vtp ===== " << std::endl;
  #endif
  auto reader = vtkSmartPointer<vtkXMLPolyDataReader>::New();
  reader->SetFileName(file_name.c_str());
  reader->Update();
  vtkSmartPointer<vtkPolyData> vtk_polydata = reader->GetOutput();

  vtkIdType num_nodes = vtk_polydata->GetNumberOfPoints();
  if (num_nodes == 0) {
    throw std::runtime_error("Failed reading the VTK file '" + file_name + "'.");
  }

  vtkIdType num_elems = vtk_polydata->GetNumberOfCells();
  #ifdef debug_load_vtp 
  std::cout << "[load_vtp] Number of nodes: " << num_nodes << std::endl;
  std::cout << "[load_vtp] Number of elements: " << num_elems << std::endl;
  #endif

  // Store nodal coordinates.
  auto points = vtk_polydata->GetPoints();
  store_nodal_coords(points, mesh);

  // Store nodal IDs.
  store_nodal_ids(vtk_polydata, mesh);

  // Store element connectivity.
  store_element_conn(vtk_polydata, mesh);

  // Store element IDs.
  //store_element_ids(vtk_polydata, mesh);

  #ifdef debug_load_vtp 
  std::cout << "[load_vtp] Done. " << std::endl;
  #endif
}

/// @brief Read a mesh from a .vtu file.
///
/// Mesh variables set
///   mesh.gnNo - number of nodes
///   mesh.x - node coordinates
///   mesh.gN - node IDs 
///   mesh.gnEl - number of elements
///   mesh.eNoN - number of noders per element
///   mesh.gIEN - element connectivity (num_nodes_per_elem, num_elems)
///
/// Replicates 'subroutine loadVTK(vtk,fName,istat)' defined in vtkXMLParser.f90.
//
void load_vtu(const std::string& file_name, mshType& mesh)
{
  #define n_debug_load_vtu 
  #ifdef debug_load_vtu 
  std::cout << "[load_vtu] " << std::endl;
  std::cout << "[load_vtu] ===== vtk_xml_parser::load_vtu ===== " << std::endl;
  std::cout << "[load_vtu] file_name: " << file_name << std::endl;
  #endif

  auto reader = vtkSmartPointer<vtkXMLUnstructuredGridReader>::New();
  reader->SetFileName(file_name.c_str());
  reader->Update();
  vtkSmartPointer<vtkUnstructuredGrid> vtk_ugrid = reader->GetOutput();

  vtkIdType num_nodes = vtk_ugrid->GetNumberOfPoints();
  if (num_nodes == 0) {
    throw std::runtime_error("Failed reading the VTK file '" + file_name + "'.");
  }

  vtkIdType num_elems = vtk_ugrid->GetNumberOfCells();
  auto cell = vtkGenericCell::New();
  vtk_ugrid->GetCell(0, cell);
  int np_elem = cell->GetNumberOfPoints();

  #ifdef debug_load_vtu 
  std::cout << "[load_vtu] Number of nodes: " << num_nodes << std::endl;
  std::cout << "[load_vtu] Number of elements: " << num_elems << std::endl;
  std::cout << "[load_vtu] Number of nodes per element: " << np_elem << std::endl;
  #endif

  // Store nodal coordinates.
  auto points = vtk_ugrid->GetPoints();
  store_nodal_coords(points, mesh);

  // Store nodal IDs.
  store_nodal_ids(vtk_ugrid, mesh);

  // Store element connectivity.
  store_element_conn(vtk_ugrid, mesh);
}

<<<<<<< HEAD
/// @brief Store a surface mesh read from a VTK .vtu file into a Face object.
//
void load_vtu(const std::string& file_name, faceType& face)
{
  #define n_debug_load_vtu 
  #ifdef debug_load_vtu 
  std::cout << "[load_vtu] " << std::endl;
  std::cout << "[load_vtu] ===== vtk_xml_parser::load_vtu ===== " << std::endl;
  std::cout << "[load_vtu] file_name: " << file_name << std::endl;
  #endif

  auto reader = vtkSmartPointer<vtkXMLUnstructuredGridReader>::New();
  reader->SetFileName(file_name.c_str());
  reader->Update();
  vtkSmartPointer<vtkUnstructuredGrid> vtk_ugrid = reader->GetOutput();

  vtkIdType num_nodes = vtk_ugrid->GetNumberOfPoints();
  if (num_nodes == 0) {
    throw std::runtime_error("Failed reading the VTK file '" + file_name + "'.");
  }

  vtkIdType num_elems = vtk_ugrid->GetNumberOfCells();
  auto cell = vtkGenericCell::New();
  vtk_ugrid->GetCell(0, cell);
  int np_elem = cell->GetNumberOfPoints();

  #ifdef debug_load_vtu 
  std::cout << "[load_vtu] Number of nodes: " << num_nodes << std::endl;
  std::cout << "[load_vtu] Number of elements: " << num_elems << std::endl;
  std::cout << "[load_vtu] Number of nodes per element: " << np_elem << std::endl;
  #endif

  // Store nodal coordinates.
  auto points = vtk_ugrid->GetPoints();
  store_nodal_coords(points, face);

  // Store nodal IDs.
  store_nodal_ids(vtk_ugrid, face);

  // Store element connectivity.
  store_element_conn(vtk_ugrid, face);

  // Store element IDs.
  store_element_ids(vtk_ugrid, face);
}

=======

/// @brief Read a time series field from a VTK .vtu file.
///
/// Mesh variables set
///   mesh.Ys - time series field data (num_components, num_nodes, num_time_steps)
///
//
void load_time_varying_field_vtu(const std::string file_name, const std::string field_name, mshType& mesh)
{
  #define n_debug_load_vtu
  #ifdef debug_load_vtu
  std::cout << "[load_vtu] " << std::endl;
  std::cout << "[load_vtu] ===== vtk_xml_parser::load_time_varying_field_vtu ===== " << std::endl;
  std::cout << "[load_vtu] file_name: " << file_name << std::endl;
  #endif

    auto reader = vtkSmartPointer<vtkXMLUnstructuredGridReader>::New();
    reader->SetFileName(file_name.c_str());
    reader->Update();
    vtkSmartPointer<vtkUnstructuredGrid> vtk_ugrid = reader->GetOutput();
    vtkIdType num_nodes = vtk_ugrid->GetNumberOfPoints();
    int array_count = 0;
    std::vector<std::pair<std::string, int>> array_names;

    if (num_nodes == 0) {
      throw std::runtime_error("Failed reading the VTK file '" + file_name + "'.");
    }
    // Store all array names
    for (int i = 0; i < vtk_ugrid->GetPointData()->GetNumberOfArrays(); i++) {
      std::string array_name = vtk_ugrid->GetPointData()->GetArrayName(i);
      size_t pos = array_name.find(field_name.c_str());
      if (pos != std::string::npos) {
        auto not_digit = [](char c) { return !std::isdigit(c); };
        auto it = std::find_if(array_name.rbegin(), array_name.rend(), not_digit);
        std::string time_step = std::string(it.base(), array_name.end());
        array_count++;
        if (!time_step.empty()) {
          array_names.push_back({array_name, std::stoi(time_step)});
        } else {
          array_names.push_back({array_name, 0});
        }
      }
    }
    // Check if there are any fields present in the VTK file
    if (array_count == 0) {
      throw std::runtime_error("No '" + field_name + "' data found in the VTK file '" + file_name + "'.");
    }

    // Order all array names by time step
    std::sort(array_names.begin(), array_names.end(), [](const std::pair<std::string, int>& a, const std::pair<std::string, int>& b) {
      return a.second < b.second;
    });
    // Get the expected number of state-variable components
    int num_components = vtk_ugrid->GetPointData()->GetArray(array_names[0].first.c_str())->GetNumberOfComponents();
    mesh.Ys.resize(num_components, num_nodes, array_count);

    for (int i = 0; i < array_count; i++) {
      auto array = vtk_ugrid->GetPointData()->GetArray(array_names[i].first.c_str());
      if (array == nullptr) {
        throw std::runtime_error("No '" + array_names[i].first + "' data found in the VTK file '" + file_name + "'.");
      }
      if (array->GetNumberOfComponents() != num_components) {
        throw std::runtime_error("The number of components in the field '" + array_names[i].first + "' is not equal to the number of components in the first field.");
      }
      for (int j = 0; j < num_nodes; j++) {
        for (int k = 0; k < num_components; k++) {
          mesh.Ys(k, j, i) = array->GetComponent(j, k);
        }
      }
    }
}
>>>>>>> e675676a
} // namespace vtk_utils
<|MERGE_RESOLUTION|>--- conflicted
+++ resolved
@@ -832,55 +832,6 @@
   store_element_conn(vtk_ugrid, mesh);
 }
 
-<<<<<<< HEAD
-/// @brief Store a surface mesh read from a VTK .vtu file into a Face object.
-//
-void load_vtu(const std::string& file_name, faceType& face)
-{
-  #define n_debug_load_vtu 
-  #ifdef debug_load_vtu 
-  std::cout << "[load_vtu] " << std::endl;
-  std::cout << "[load_vtu] ===== vtk_xml_parser::load_vtu ===== " << std::endl;
-  std::cout << "[load_vtu] file_name: " << file_name << std::endl;
-  #endif
-
-  auto reader = vtkSmartPointer<vtkXMLUnstructuredGridReader>::New();
-  reader->SetFileName(file_name.c_str());
-  reader->Update();
-  vtkSmartPointer<vtkUnstructuredGrid> vtk_ugrid = reader->GetOutput();
-
-  vtkIdType num_nodes = vtk_ugrid->GetNumberOfPoints();
-  if (num_nodes == 0) {
-    throw std::runtime_error("Failed reading the VTK file '" + file_name + "'.");
-  }
-
-  vtkIdType num_elems = vtk_ugrid->GetNumberOfCells();
-  auto cell = vtkGenericCell::New();
-  vtk_ugrid->GetCell(0, cell);
-  int np_elem = cell->GetNumberOfPoints();
-
-  #ifdef debug_load_vtu 
-  std::cout << "[load_vtu] Number of nodes: " << num_nodes << std::endl;
-  std::cout << "[load_vtu] Number of elements: " << num_elems << std::endl;
-  std::cout << "[load_vtu] Number of nodes per element: " << np_elem << std::endl;
-  #endif
-
-  // Store nodal coordinates.
-  auto points = vtk_ugrid->GetPoints();
-  store_nodal_coords(points, face);
-
-  // Store nodal IDs.
-  store_nodal_ids(vtk_ugrid, face);
-
-  // Store element connectivity.
-  store_element_conn(vtk_ugrid, face);
-
-  // Store element IDs.
-  store_element_ids(vtk_ugrid, face);
-}
-
-=======
-
 /// @brief Read a time series field from a VTK .vtu file.
 ///
 /// Mesh variables set
@@ -951,5 +902,4 @@
       }
     }
 }
->>>>>>> e675676a
 } // namespace vtk_utils

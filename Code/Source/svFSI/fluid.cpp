--- conflicted
+++ resolved
@@ -2000,21 +2000,12 @@
       mu_x = 0.0;
     break;
 
-<<<<<<< HEAD
     case FluidViscosityModelType::viscType_CY: // Carreau-Yasuda
-      mu_i = lDmn.visc.mu_i;
-      mu_o = lDmn.visc.mu_o;
-      lam = lDmn.visc.lam;
-      a = lDmn.visc.a;
-      n = lDmn.visc.n;
-=======
-    case FluidViscosityModelType::viscType_CY:
       mu_i = lDmn.fluid_visc.mu_i;
       mu_o = lDmn.fluid_visc.mu_o;
       lam = lDmn.fluid_visc.lam;
       a = lDmn.fluid_visc.a;
       n = lDmn.fluid_visc.n;
->>>>>>> f9fe6fe4
 
       T1 = 1.0 + pow(lam*gamma, a);
       T2 = pow(T1,((n-1.0)/a));

/* Copyright (c) Stanford University, The Regents of the University of California, and others.
 *
 * All Rights Reserved.
 *
 * See Copyright-SimVascular.txt for additional details.
 *
 * Permission is hereby granted, free of charge, to any person obtaining
 * a copy of this software and associated documentation files (the
 * "Software"), to deal in the Software without restriction, including
 * without limitation the rights to use, copy, modify, merge, publish,
 * distribute, sublicense, and/or sell copies of the Software, and to
 * permit persons to whom the Software is furnished to do so, subject
 * to the following conditions:
 *
 * The above copyright notice and this permission notice shall be included
 * in all copies or substantial portions of the Software.
 *
 * THIS SOFTWARE IS PROVIDED BY THE COPYRIGHT HOLDERS AND CONTRIBUTORS "AS
 * IS" AND ANY EXPRESS OR IMPLIED WARRANTIES, INCLUDING, BUT NOT LIMITED
 * TO, THE IMPLIED WARRANTIES OF MERCHANTABILITY AND FITNESS FOR A
 * PARTICULAR PURPOSE ARE DISCLAIMED. IN NO EVENT SHALL THE COPYRIGHT OWNER
 * OR CONTRIBUTORS BE LIABLE FOR ANY DIRECT, INDIRECT, INCIDENTAL, SPECIAL,
 * EXEMPLARY, OR CONSEQUENTIAL DAMAGES (INCLUDING, BUT NOT LIMITED TO,
 * PROCUREMENT OF SUBSTITUTE GOODS OR SERVICES; LOSS OF USE, DATA, OR
 * PROFITS; OR BUSINESS INTERRUPTION) HOWEVER CAUSED AND ON ANY THEORY OF
 * LIABILITY, WHETHER IN CONTRACT, STRICT LIABILITY, OR TORT (INCLUDING
 * NEGLIGENCE OR OTHERWISE) ARISING IN ANY WAY OUT OF THE USE OF THIS
 * SOFTWARE, EVEN IF ADVISED OF THE POSSIBILITY OF SUCH DAMAGE.
 */

#ifndef CONSTS_H 
#define CONSTS_H 

#include <iostream>
#include <limits>
#include <map>
#include <set>
#include <type_traits>
#include <variant>

// The enums here replicate the PARAMETERs defined
// in CONSTS.f.

namespace consts {

const double pi = 3.1415926535897932384626;

const int maxNSD = 3;

const int maxNProp = 20;

const int maxOutput = 5;

/// Use inf numeric values to represent a value that is not set.
const int int_inf = std::numeric_limits<int>::infinity();
const double double_inf = std::numeric_limits<double>::infinity();

template<typename T>
int enum_int(T value)
{
  return static_cast<int>(value);
}


/// Check if a value is set to infinity.
template<typename T>
bool present(T value)
{
  return (value != std::numeric_limits<T>::infinity()); 
}

/// @brief Body force types: volumetric (default), traction, Neumann
/// (pressure based), time dependence (steady, unsteady, spatially
/// varying, general)
enum class BodyForceType 
{
  bfType_vol = 0, 
  bfType_trac = 1,
  bfType_Neu = 2, 
  bfType_std = 3, 
  bfType_ustd = 4,
  bfType_spl = 5, 
  bfType_gen = 6
};

/// @brief Boundary conditions type.
///
/// BC types are stored as bitwise values.
///
/// boundary conditions types. Items of this list can be combined
///
///  - BCs from imposing perspective can be Neu/Dir/per
///
///  - BCs time dependence can be std/ustd/cpl/gen/res
///
///  - BCs spatial distribution can be flat/para/ud
///
///  - Beside these nodes at the boundary perimeter can be set to
///    zero and flux through surface can be assigned instead of nodal
///    values.
///
///  - Dirichlet, Neumann, Traction, CMM, Robin, steady, unsteady,
///    coupled, general (combination of ud/ustd), resistance, imposed
///    flux, zero out perimeter, impose BC on the integral of state
///    variable or D (instead of Y), flat profile, parabolic profile,
///    user defined profile, backflow stabilization, BCs for shells
///    (fixed, hinged, free, symmetric), undeforming Neu, RCR-Neu
enum class BoundaryConditionType 
{
  bType_Dir = 0,       // Dirichlet
  bType_Neu = 1,       // Neumann
  bType_trac = 2,      // Traction
  bType_CMM = 3,       // CMM
  bType_Robin = 4,     // RObin
  bType_std = 5,       // steady
  bType_ustd = 6,      // unsteady
  bType_cpl = 7,       // coupled
  bType_gen = 8,       // general
  bType_res = 9,       // resistance
  bType_flx = 10,      // imposed flux 
  bType_zp = 11,       // zero out perimeter
  bType_impD = 12,     // impose BC on the integral of state variable or D (instead of Y)
  bType_flat =13,      // flat profile
  bType_para = 14,     // parabolic profile
  bType_ud = 15,       // user defined profile
  bType_bfs = 16,      // backflow stabilization
  bType_fix = 17,      // shell fixed
  bType_hing = 18,     // shell hinged
  bType_free = 19,     // shell free
  bType_symm = 20,     // shell symmetric 
  bType_undefNeu = 21, // undeforming Neu
  bType_RCR = 22       // RCR-Neu
};

// Define constants using smaller name and integer value (needed for bitwise operations).
//
constexpr auto BC_CMM = BoundaryConditionType::bType_CMM;
constexpr auto iBC_CMM = static_cast<int>(BoundaryConditionType::bType_CMM);

constexpr auto BC_cpl = BoundaryConditionType::bType_cpl;
constexpr auto iBC_cpl = static_cast<int>(BoundaryConditionType::bType_cpl);

constexpr auto BC_Dir = BoundaryConditionType::bType_Dir;
constexpr auto iBC_Dir = static_cast<int>(BoundaryConditionType::bType_Dir);

constexpr auto BC_fix = BoundaryConditionType::bType_fix;
constexpr auto iBC_fix = static_cast<int>(BoundaryConditionType::bType_fix);

constexpr auto BC_flat = BoundaryConditionType::bType_flat;
constexpr auto iBC_flat = static_cast<int>(BoundaryConditionType::bType_flat);

constexpr auto BC_free = BoundaryConditionType::bType_free;
constexpr auto iBC_free = static_cast<int>(BoundaryConditionType::bType_free);

constexpr auto BC_gen = BoundaryConditionType::bType_gen;
constexpr auto iBC_gen = static_cast<int>(BoundaryConditionType::bType_gen);

constexpr auto BC_hing = BoundaryConditionType::bType_hing;
constexpr auto iBC_hing = static_cast<int>(BoundaryConditionType::bType_hing);

constexpr auto BC_impD = BoundaryConditionType::bType_impD;
constexpr auto iBC_impD = static_cast<int>(BoundaryConditionType::bType_impD);

constexpr auto BC_Neu = BoundaryConditionType::bType_Neu;
constexpr auto iBC_Neu = static_cast<int>(BoundaryConditionType::bType_Neu);

constexpr auto BC_para = BoundaryConditionType::bType_para;
constexpr auto iBC_para = static_cast<int>(BoundaryConditionType::bType_para);

constexpr auto BC_RCR = BoundaryConditionType::bType_RCR;
constexpr auto iBC_RCR = static_cast<int>(BoundaryConditionType::bType_RCR);

constexpr auto BC_res = BoundaryConditionType::bType_res;
constexpr auto iBC_res = static_cast<int>(BoundaryConditionType::bType_res);

constexpr auto BC_Robin = BoundaryConditionType::bType_Robin;
constexpr auto iBC_Robin = static_cast<int>(BoundaryConditionType::bType_Robin);

constexpr auto BC_std = BoundaryConditionType::bType_std;
constexpr auto iBC_std = static_cast<int>(BoundaryConditionType::bType_std);

constexpr auto BC_symm = BoundaryConditionType::bType_symm;
constexpr auto iBC_symm = static_cast<int>(BoundaryConditionType::bType_symm);

constexpr auto BC_trac = BoundaryConditionType::bType_trac;
constexpr auto iBC_trac = static_cast<int>(BoundaryConditionType::bType_trac);

constexpr auto BC_undefNeu = BoundaryConditionType::bType_undefNeu;
constexpr auto iBC_undefNeu = static_cast<int>(BoundaryConditionType::bType_undefNeu);

constexpr auto BC_ustd = BoundaryConditionType::bType_ustd;
constexpr auto iBC_ustd = static_cast<int>(BoundaryConditionType::bType_ustd);

//-----------------------
// ConstitutiveModelType
//-----------------------
// Constitutive model (isochoric) type for structure equation:
//
enum class ConstitutiveModelType 
{
  stIso_NA = 600,
  stIso_StVK = 601, 
  stIso_mStVK = 602, 
  stIso_nHook = 603,
  stIso_MR = 604, 
  stIso_HGO = 605, 
  stIso_lin = 606,
  stIso_Gucci = 607, 
  stIso_HO = 608,
  stIso_HO_ma = 610,
  stIso_LS = 611,
  stVol_NA = 650,
  stVol_Quad = 651, 
  stVol_ST91 = 652, 
  stVol_M94 = 653
};

/// @brief Map for constitutive_model string to ConstitutiveModelType. 
extern const std::map<std::string,ConstitutiveModelType> constitutive_model_name_to_type;

enum class ContactModelType
{
  cntctM_NA = 800,
  cntctM_penalty = 801,
  cntctM_potential = 802
};

/// @brief Map for model type string to ContactModelType. 
extern const std::map<std::string,ContactModelType> contact_model_name_to_type;

/// @brief Differenty type of coupling for cplBC. 
///
/// \code {.f}
/// INTEGER(KIND=IKIND), PARAMETER :: cplBC_NA = 400, cplBC_I = 401,
/// cplBC_SI = 402, cplBC_E = 403
//
/// INTEGER(KIND=IKIND), PARAMETER :: cplBC_Dir = 66112, cplBC_Neu = 66113
/// \endcode
//
enum class CplBCType 
{
  cplBC_NA = 400,
  cplBC_Dir = 66112,   // Dirichlet type coupling
  cplBC_E = 403,       // explicit
  cplBC_I = 401,       // implicit
  cplBC_Neu = 66113,   // Neumann type coupling
  cplBC_SI = 402,      // semi-implicit
};

/// @brief Map for cplBC type to CplBCType. 
extern const std::map<std::string,CplBCType> cplbc_name_to_type;

/// @brief Element type replicating eType_NA, eType_PNT, etc. 
//
enum class ElementType 
{
  NA = 100, 
  PNT = 101,
  LIN1 = 102, 
  LIN2 = 103, 
  TRI3 = 104,
  TRI6 = 105, 
  QUD4 = 106, 
  QUD8 = 107,
  QUD9 = 108, 
  TET4 = 109, 
  TET10 = 110,
  HEX8 = 111, 
  HEX20 = 112, 
  HEX27 = 113,
  WDG = 114, 
  NRB = 115
};

extern const std::map<ElementType,int> element_type_to_elem_nonb;

// Template for printing ElementType.
/*
template<typename T>
std::ostream& operator<<(typename std::enable_if<std::is_enum<T>::value, std::ostream>::type& stream, const T& e)
{
    return stream << static_cast<typename std::underlying_type<T>::type>(e);
}
*/

/// @brief Types of equations that are included in this solver.
///
///  Fluid equation (Navier-Stokes), nonlinear structure (pure d), heat
///  equation, linear elasticity, heat in fluid (advection-diffusion),
///  fluid-structure-interaction, mesh motion, Shell mechanics,
///  Coupled-Momentum-Method, Cardiac Electro-Physiology,
///  Nonlinear structure (v-p), Stokes equations
//
enum class EquationType 
{
  phys_NA = 200, 
  phys_fluid = 201,
  phys_struct = 202,  // nonlinear structure (pure d)
  phys_heatS = 203, 
  phys_lElas = 204,
  phys_heatF = 205, 
  phys_FSI = 206, 
  phys_mesh = 207,    // solves a modified lElas for mesh motion; should be used with FSI
  phys_shell = 208,   // solves nonlinear thin shell mechanics (Kirchhoff-Love theory)
  phys_CMM = 209, 
  phys_CEP = 210,
  phys_ustruct = 211,  // Nonlinear elastodynamics using mixed VMS-stabilized formulation 
  phys_stokes = 212
};

constexpr auto Equation_CMM = EquationType::phys_CMM;
constexpr auto Equation_CEP = EquationType::phys_CEP;
constexpr auto Equation_fluid = EquationType::phys_fluid;
constexpr auto Equation_FSI = EquationType::phys_FSI;
constexpr auto Equation_heatF = EquationType::phys_heatF;
constexpr auto Equation_heatS = EquationType::phys_heatS;
constexpr auto Equation_lElas = EquationType::phys_lElas;
constexpr auto Equation_mesh = EquationType::phys_mesh;
constexpr auto Equation_shell = EquationType::phys_shell;
constexpr auto Equation_stokes = EquationType::phys_stokes;
constexpr auto Equation_struct = EquationType::phys_struct;
constexpr auto Equation_ustruct = EquationType::phys_ustruct;

extern const std::map<std::string,EquationType> equation_name_to_type;

enum class MeshGeneratorType
{
  RMSH_TETGEN = 1,
  RMSH_MESHSIM = 2
};

/// Map for string to MeshGeneratorType. 
extern const std::map<std::string,MeshGeneratorType> mesh_generator_name_to_type;

enum class OutputType 
{
  outGrp_NA = 500, 
  outGrp_A = 501,
  outGrp_Y = 502, 
  outGrp_D = 503, 
  outGrp_I = 504, 
  outGrp_WSS = 505, 
  outGrp_trac = 506, 
  outGrp_vort = 507, 
  outGrp_vortex = 508,
  outGrp_stInv = 509, 
  outGrp_eFlx = 510, 
  outGrp_hFlx = 511,
  outGrp_absV = 512, 
  outGrp_fN = 513, 
  outGrp_fA = 514,
  outGrp_stress = 515, 
  outGrp_cauchy = 516, 
  outGrp_mises = 517,
  outGrp_J = 518, 
  outGrp_F = 519, 
  outGrp_strain = 520,
  outGrp_divV = 521, 
  outGrp_Visc = 522,
  outGrp_fS = 523,
  outGrp_C = 524, 
  outGrp_I1 = 525,

  out_velocity = 599,
  out_pressure = 598, 
  out_temperature = 597, 
  out_voltage = 596,
  out_acceleration = 595, 
  out_displacement = 594, 
  out_integ =593,
  out_WSS = 592, 
  out_traction = 591, 
  out_vorticity = 590,
  out_vortex = 589, 
  out_strainInv = 588, 
  out_energyFlux = 587,
  out_heatFlux = 586, 
  out_absVelocity = 585, 
  out_fibDir = 584,
  out_fibAlign = 583, 
  out_stress = 582, 
  out_cauchy = 581,
  out_mises = 580, 
  out_jacobian = 579, 
  out_defGrad = 578,
  out_strain = 577, 
  out_divergence = 576, 
  out_viscosity = 575,
  out_fibStrn = 574,
  out_CGstrain = 573,
  out_CGInv1 = 572
};

/// @brief Possible physical properties. Current maxNPror is 20.
//
enum class PhysicalProperyType 
{
  NA = 0, 
  fluid_density = 1, 
  solid_density = 2, 
<<<<<<< HEAD
  solid_viscosity = 3, 
  elasticity_modulus = 4,
  poisson_ratio = 5, 
  conductivity = 6, 
  f_x = 7,                     // internal force x
  f_y = 8,                     // internal force y
  f_z = 9,                     // internal force z
  backflow_stab = 10,          // stabilization coeff. for backflow divergence
  source_term = 11,            // external source
  damping = 12,
  shell_thickness = 13, 
  ctau_M = 14,                 // stabilization coeffs. for USTRUCT (momentum, continuity)
  ctau_C = 15,
  inverse_darcy_permeability = 16
=======
  elasticity_modulus = 3,
  poisson_ratio = 4, 
  conductivity = 5, 
  f_x = 6,                     // internal force x
  f_y = 7,                     // internal force y
  f_z = 8,                     // internal force z
  backflow_stab = 9,          // stabilization coeff. for backflow divergence
  source_term = 10,            // external source
  damping = 11,
  shell_thickness = 12, 
  ctau_M = 13,                 // stabilization coeffs. for USTRUCT (momentum, continuity)
  ctau_C = 14
>>>>>>> f9fe6fe4
};

enum class PreconditionerType 
{
  PREC_NONE = 700,
  PREC_FSILS = 701, 
  PREC_TRILINOS_DIAGONAL = 702,
  PREC_TRILINOS_BLOCK_JACOBI = 703, 
  PREC_TRILINOS_ILU = 704,
  PREC_TRILINOS_ILUT = 705, 
  PREC_TRILINOS_IC = 706,
  PREC_TRILINOS_ICT = 707, 
  PREC_TRILINOS_ML = 708,
  PREC_RCS = 709,
  PREC_PETSC_JACOBI = 710,
  PREC_PETSC_RCS = 711
};

extern const std::set<PreconditionerType> fsils_preconditioners;
extern const std::set<PreconditionerType> petsc_preconditioners;
extern const std::set<PreconditionerType> trilinos_preconditioners;
extern const std::map<PreconditionerType, std::string> preconditioner_type_to_name;

/// Map for preconditioner type string to PreconditionerType enum.
extern const std::map<std::string,PreconditionerType> preconditioner_name_to_type;

enum class SolverType
{
  lSolver_NA = 799,
  lSolver_CG = 798, 
  lSolver_GMRES = 797, 
  lSolver_NS = 796,
  lSolver_BICGS = 795
};

/// Map for solver type string to SolverType enum. 
extern const std::map<std::string,SolverType> solver_name_to_type;

enum class FluidViscosityModelType 
{
  viscType_CY = 697, 
  viscType_Cass = 696,
  viscType_Const = 698, 
  viscType_NA = 699
};

/// Map for fluid viscosity model string to FluidViscosityModelType. 
extern const std::map<std::string,FluidViscosityModelType> fluid_viscosity_model_name_to_type;

enum class SolidViscosityModelType 
{
  viscType_NA = 695, 
  viscType_Newtonian = 694,
  viscType_Potential = 693
};

/// Map for solid viscosity model string to SolidViscosityModelType.
extern const std::map<std::string,SolidViscosityModelType> solid_viscosity_model_name_to_type;

/// Template for printing enum class types as an int.
template<typename T>
std::ostream& operator<<(typename std::enable_if<std::is_enum<T>::value, std::ostream>::type& stream, const T& e)
{
    return stream << static_cast<typename std::underlying_type<T>::type>(e);
}

//// Mechanical configurations
enum class MechanicalConfigurationType
{ 
  reference, // reference configuration
  old_timestep, // old timestep (n) configuration
  new_timestep // new timestep (n+1) configuration
};

//-------------------
// LinearAlgebraType
//-------------------
// The type of the numerical linear algebra library.
//
enum class LinearAlgebraType {
  none,
  fsils,
  petsc,
  trilinos
};


};

#endif
<|MERGE_RESOLUTION|>--- conflicted
+++ resolved
@@ -398,22 +398,6 @@
   NA = 0, 
   fluid_density = 1, 
   solid_density = 2, 
-<<<<<<< HEAD
-  solid_viscosity = 3, 
-  elasticity_modulus = 4,
-  poisson_ratio = 5, 
-  conductivity = 6, 
-  f_x = 7,                     // internal force x
-  f_y = 8,                     // internal force y
-  f_z = 9,                     // internal force z
-  backflow_stab = 10,          // stabilization coeff. for backflow divergence
-  source_term = 11,            // external source
-  damping = 12,
-  shell_thickness = 13, 
-  ctau_M = 14,                 // stabilization coeffs. for USTRUCT (momentum, continuity)
-  ctau_C = 15,
-  inverse_darcy_permeability = 16
-=======
   elasticity_modulus = 3,
   poisson_ratio = 4, 
   conductivity = 5, 
@@ -425,8 +409,8 @@
   damping = 11,
   shell_thickness = 12, 
   ctau_M = 13,                 // stabilization coeffs. for USTRUCT (momentum, continuity)
-  ctau_C = 14
->>>>>>> f9fe6fe4
+  ctau_C = 14,
+  inverse_darcy_permeability = 15
 };
 
 enum class PreconditionerType 
